--- conflicted
+++ resolved
@@ -50,7 +50,6 @@
             ),
         ),
         (
-<<<<<<< HEAD
             "ssh://user@host:22/path/to/file.root:/object//path:with:colon:in:path/something/",
             (
                 "ssh://user@host:22/path/to/file.root",
@@ -65,7 +64,13 @@
             ),
         ),
         (
-=======
+            "s3://bucket/path/to/file.root:",
+            (
+                "s3://bucket/path/to/file.root",
+                "",
+            ),
+        ),
+        (
             "ssh://user@host:22/path/to/file.root:/object//path",
             (
                 "ssh://user@host:22/path/to/file.root",
@@ -94,7 +99,6 @@
             ),
         ),
         (
->>>>>>> 2a6b5293
             "s3://bucket/path/to/file.root:",
             (
                 "s3://bucket/path/to/file.root",
@@ -118,8 +122,6 @@
         ),
         # https://github.com/scikit-hep/uproot5/issues/975
         (
-<<<<<<< HEAD
-=======
             "DAOD_PHYSLITE_2023-09-13T1230.art.rntuple.root:RNT:CollectionTree",
             (
                 "DAOD_PHYSLITE_2023-09-13T1230.art.rntuple.root",
@@ -127,7 +129,6 @@
             ),
         ),
         (
->>>>>>> 2a6b5293
             "zip://uproot-issue121.root:Events/MET_pt::file:///tmp/pytest-of-runner/pytest-0/test_fsspec_zip0/uproot-issue121.root.zip",
             (
                 "zip://uproot-issue121.root::file:///tmp/pytest-of-runner/pytest-0/test_fsspec_zip0/uproot-issue121.root.zip",
@@ -163,8 +164,6 @@
             ),
         ),
         (
-<<<<<<< HEAD
-=======
             "/some/weird/path:with:colons/file.root",
             (
                 "/some/weird/path:with:colons/file.root",
@@ -172,7 +171,6 @@
             ),
         ),
         (
->>>>>>> 2a6b5293
             r"C:\tmp\test\dir\my%20file.root:Dir/Test",
             (
                 r"C:\tmp\test\dir\my%20file.root",
@@ -191,7 +189,6 @@
 @pytest.mark.parametrize(
     "input_value",
     [
-<<<<<<< HEAD
         "/some/weird/path:with:colons/file.root",
         "00376186-543E-E311-8D30-002618943857.root",
         " file.root",
@@ -225,15 +222,4 @@
 def test_url_split_invalid(input_value):
     url, obj = uproot._util.file_object_path_split(input_value)
     assert obj is None
-    assert url == input_value
-=======
-        "local/file.root.zip://Events",
-        "local/file.roo://Events",
-        "local/file://Events",
-    ],
-)
-def test_url_split_invalid(input_value):
-    path, obj = uproot._util.file_object_path_split(input_value)
-    assert obj is None
-    assert path == input_value
->>>>>>> 2a6b5293
+    assert url == input_value