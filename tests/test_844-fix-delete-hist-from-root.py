# BSD 3-Clause License; see https://github.com/scikit-hep/uproot5/blob/main/LICENSE
import os
import numpy
import pytest
import uproot
import struct

ROOT = pytest.importorskip("ROOT")


def test_delete_from_file_with_deleted_histogram_at_the_end(tmp_path):
    c1 = ROOT.TCanvas("c1", "The FillRandom example", 200, 10, 700, 900)
<<<<<<< HEAD
=======
    c1.SetFillColor(18)

    pad0 = ROOT.TPad("pad0", "The pad with the histogram", 0.05, 0.05, 0.95, 0.45, 21)
    pad1 = ROOT.TPad("pad1", "The pad with the histogram", 0.05, 0.05, 0.95, 0.45, 21)
    pad2 = ROOT.TPad("pad2", "The pad with the histogram", 0.05, 0.05, 0.95, 0.45, 21)
    pad3 = ROOT.TPad("pad1", "The pad with the function", 0.05, 0.50, 0.95, 0.95, 21)
>>>>>>> 84c14330

    form1 = ROOT.TFormula("form1", "abs(sin(x)/x)")
    sqroot = ROOT.TF1("sqroot", "x*gaus(0) + [3]*form1", 0, 10)
    sqroot.Draw()

    h0f = ROOT.TH1F("h0f", "Random numbers", 200, 0, 10)
    h0f.FillRandom("sqroot", 10000)
    h0f.Draw()

<<<<<<< HEAD
=======
    pad1.cd()
    pad1.GetFrame().SetFillColor(42)
    pad1.GetFrame().SetBorderMode(-1)
    pad1.GetFrame().SetBorderSize(5)
>>>>>>> 84c14330
    h1f = ROOT.TH1F("h1f", "Random numbers", 200, 0, 10)
    h1f.FillRandom("sqroot", 10000)
    h1f.Draw()

    h2f = ROOT.TH1F("h2f", "Random numbers", 200, 0, 10)
    h2f.FillRandom("sqroot", 10000)
    h2f.Draw()
    c1.Update()

    # file with 3 equal histograms
    filename = os.path.join(tmp_path, "hist_del_test_equal.root")
    tfile = ROOT.TFile(filename, "RECREATE")

    form1.Write()
    sqroot.Write()
    h0f.Write()
    h1f.Write()
    h2f.Write()
<<<<<<< HEAD
=======
    tfile.Write()

    file_size_equal_hists = os.path.getsize(filename)

    # file with 2 equal and one larger histogram
    filename2 = os.path.join(tmp_path, "hist_del_test_non_equal.root")
    tfile2 = ROOT.TFile(filename2, "RECREATE")

    pad2.cd()
    pad2.GetFrame().SetFillColor(42)
    pad2.GetFrame().SetBorderMode(-1)
    pad2.GetFrame().SetBorderSize(5)
    h2f = ROOT.TH1F("h2fgreaterinthisfile", "Random numbers", 200, 0, 10)
    h2f.SetFillColor(45)
    h2f.FillRandom("sqroot", 40000)
    h2f.Draw()
    c1.Update()
>>>>>>> 84c14330

    tfile.Close()

    with uproot.update(filename) as f:
        assert f.keys() == ["form1;1", "sqroot;1", "h0f;1", "h1f;1", "h2f;1"]
        del f["h2f;1"]
        del f["h1f;1"]
        del f["h0f;1"]
        assert f.keys() == ["form1;1", "sqroot;1"]


def test_hist_del_uproot_equal(tmp_path):
    filename = os.path.join(tmp_path, "uproot_hist_del_test_equal.root")
    with uproot.recreate(filename) as f:
        file_size = os.path.getsize(filename)
        f["hnf1"] = numpy.histogram(numpy.random.normal(0, 1, 10000))
        f["hnf2"] = numpy.histogram(numpy.random.normal(0, 1, 10000))
        f["hnf3"] = numpy.histogram(numpy.random.normal(0, 1, 10000))
        assert f.keys() == ['hnf1;1', 'hnf2;1', 'hnf3;1']

        del f["hnf1;1"]
        assert f.keys() == ['hnf2;1', 'hnf3;1']
        assert file_size < os.path.getsize(filename)
        file_size = os.path.getsize(filename)

<<<<<<< HEAD
        f["hnf4"] = numpy.histogram(numpy.random.normal(0, 1, 10000))

        assert f.keys() == ['hnf2;1', 'hnf3;1', 'hnf4;1']
        assert file_size == os.path.getsize(filename)
        file_size = os.path.getsize(filename)

        del f['hnf4;1']
        f["hnf5"] = numpy.histogram(numpy.random.normal(0, 1, 50000))
        
        assert f.keys() == ['hnf2;1', 'hnf3;1', 'hnf5;1']
        assert file_size < os.path.getsize(filename)
        file_size = os.path.getsize(filename)



    
=======
        updated_size2 = os.path.getsize(filename)
        assert updated_size < updated_size2

        assert f.keys() == ["form1;1", "sqroot;1", "h1f;1", "h2f;1", "hnf;1"]
        del f["form1;1"]
        del f["hnf;1"]
        del f["sqroot;1"]

        updated_size3 = os.path.getsize(filename)
        assert updated_size2 > updated_size3

        assert f.keys() == ["h1f;1", "h2f;1"]
        del f["h1f;1"]

        assert f.keys() == ["h2f;1"]
        del f["h2f;1"]
>>>>>>> 84c14330
<|MERGE_RESOLUTION|>--- conflicted
+++ resolved
@@ -10,15 +10,6 @@
 
 def test_delete_from_file_with_deleted_histogram_at_the_end(tmp_path):
     c1 = ROOT.TCanvas("c1", "The FillRandom example", 200, 10, 700, 900)
-<<<<<<< HEAD
-=======
-    c1.SetFillColor(18)
-
-    pad0 = ROOT.TPad("pad0", "The pad with the histogram", 0.05, 0.05, 0.95, 0.45, 21)
-    pad1 = ROOT.TPad("pad1", "The pad with the histogram", 0.05, 0.05, 0.95, 0.45, 21)
-    pad2 = ROOT.TPad("pad2", "The pad with the histogram", 0.05, 0.05, 0.95, 0.45, 21)
-    pad3 = ROOT.TPad("pad1", "The pad with the function", 0.05, 0.50, 0.95, 0.95, 21)
->>>>>>> 84c14330
 
     form1 = ROOT.TFormula("form1", "abs(sin(x)/x)")
     sqroot = ROOT.TF1("sqroot", "x*gaus(0) + [3]*form1", 0, 10)
@@ -28,13 +19,6 @@
     h0f.FillRandom("sqroot", 10000)
     h0f.Draw()
 
-<<<<<<< HEAD
-=======
-    pad1.cd()
-    pad1.GetFrame().SetFillColor(42)
-    pad1.GetFrame().SetBorderMode(-1)
-    pad1.GetFrame().SetBorderSize(5)
->>>>>>> 84c14330
     h1f = ROOT.TH1F("h1f", "Random numbers", 200, 0, 10)
     h1f.FillRandom("sqroot", 10000)
     h1f.Draw()
@@ -53,26 +37,6 @@
     h0f.Write()
     h1f.Write()
     h2f.Write()
-<<<<<<< HEAD
-=======
-    tfile.Write()
-
-    file_size_equal_hists = os.path.getsize(filename)
-
-    # file with 2 equal and one larger histogram
-    filename2 = os.path.join(tmp_path, "hist_del_test_non_equal.root")
-    tfile2 = ROOT.TFile(filename2, "RECREATE")
-
-    pad2.cd()
-    pad2.GetFrame().SetFillColor(42)
-    pad2.GetFrame().SetBorderMode(-1)
-    pad2.GetFrame().SetBorderSize(5)
-    h2f = ROOT.TH1F("h2fgreaterinthisfile", "Random numbers", 200, 0, 10)
-    h2f.SetFillColor(45)
-    h2f.FillRandom("sqroot", 40000)
-    h2f.Draw()
-    c1.Update()
->>>>>>> 84c14330
 
     tfile.Close()
 
@@ -98,7 +62,6 @@
         assert file_size < os.path.getsize(filename)
         file_size = os.path.getsize(filename)
 
-<<<<<<< HEAD
         f["hnf4"] = numpy.histogram(numpy.random.normal(0, 1, 10000))
 
         assert f.keys() == ['hnf2;1', 'hnf3;1', 'hnf4;1']
@@ -114,22 +77,4 @@
 
 
 
-    
-=======
-        updated_size2 = os.path.getsize(filename)
-        assert updated_size < updated_size2
-
-        assert f.keys() == ["form1;1", "sqroot;1", "h1f;1", "h2f;1", "hnf;1"]
-        del f["form1;1"]
-        del f["hnf;1"]
-        del f["sqroot;1"]
-
-        updated_size3 = os.path.getsize(filename)
-        assert updated_size2 > updated_size3
-
-        assert f.keys() == ["h1f;1", "h2f;1"]
-        del f["h1f;1"]
-
-        assert f.keys() == ["h2f;1"]
-        del f["h2f;1"]
->>>>>>> 84c14330
+    