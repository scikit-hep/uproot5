# BSD 3-Clause License; see https://github.com/scikit-hep/uproot4/blob/main/LICENSE

import pytest
import uproot
import uproot.source.fsspec

import skhep_testdata
import queue


@pytest.mark.network
@pytest.mark.parametrize("use_threads", [True, False])
def test_open_fsspec_http(use_threads):
    pytest.importorskip("aiohttp")

    with uproot.open(
        "https://github.com/scikit-hep/scikit-hep-testdata/raw/v0.4.33/src/skhep_testdata/data/uproot-issue121.root",
<<<<<<< HEAD
        http_handler=uproot.source.fsspec.FSSpecSource,
        use_threads=use_threads,
=======
        handler=uproot.source.fsspec.FSSpecSource,
>>>>>>> 80718abb
    ) as f:
        data = f["Events/MET_pt"].array(library="np")
        assert len(data) == 40


@pytest.mark.network
def test_open_fsspec_github():
    pytest.skip(
        "skipping due to GitHub API rate limitations - this should work fine - see https://github.com/scikit-hep/uproot5/pull/973 for details"
    )
    with uproot.open(
        "github://scikit-hep:scikit-hep-testdata@v0.4.33/src/skhep_testdata/data/uproot-issue121.root",
        handler=uproot.source.fsspec.FSSpecSource,
    ) as f:
        data = f["Events/MET_pt"].array(library="np")
        assert len(data) == 40


@pytest.mark.parametrize("use_threads", [True, False])
def test_open_fsspec_local(use_threads):
    local_path = skhep_testdata.data_path("uproot-issue121.root")

    with uproot.open(
        local_path,
<<<<<<< HEAD
        file_handler=uproot.source.fsspec.FSSpecSource,
        use_threads=use_threads,
=======
        handler=uproot.source.fsspec.FSSpecSource,
>>>>>>> 80718abb
    ) as f:
        data = f["Events/MET_pt"].array(library="np")
        assert len(data) == 40


@pytest.mark.network
def test_open_fsspec_s3():
    pytest.importorskip("s3fs")

    with uproot.open(
        "s3://pivarski-princeton/pythia_ppZee_run17emb.picoDst.root:PicoDst",
        anon=True,
        handler=uproot.source.fsspec.FSSpecSource,
    ) as f:
        data = f["Event/Event.mEventId"].array(library="np")
        assert len(data) == 8004


@pytest.mark.network
@pytest.mark.xrootd
def test_open_fsspec_xrootd():
    pytest.importorskip("XRootD")
    with uproot.open(
        "root://eospublic.cern.ch//eos/root-eos/cms_opendata_2012_nanoaod/Run2012B_DoubleMuParked.root",
        handler=uproot.source.fsspec.FSSpecSource,
    ) as f:
        data = f["Events/run"].array(library="np", entry_stop=20)
        assert len(data) == 20
        assert (data == 194778).all()


@pytest.mark.network
def test_fsspec_chunks():
    pytest.importorskip("aiohttp")

    url = "https://github.com/scikit-hep/scikit-hep-testdata/raw/v0.4.33/src/skhep_testdata/data/uproot-issue121.root"

    notifications = queue.Queue()
    with uproot.source.fsspec.FSSpecSource(url) as source:
        chunks = source.chunks(
            [(0, 100), (50, 55), (200, 400)], notifications=notifications
        )
        expected = {(chunk.start, chunk.stop): chunk for chunk in chunks}
        while len(expected) > 0:
            chunk = notifications.get()
            expected.pop((chunk.start, chunk.stop))

        chunk_data_sum = {sum(chunk.raw_data) for chunk in chunks}
        assert chunk_data_sum == {3967, 413, 10985}, "Chunk data does not match"<|MERGE_RESOLUTION|>--- conflicted
+++ resolved
@@ -15,12 +15,8 @@
 
     with uproot.open(
         "https://github.com/scikit-hep/scikit-hep-testdata/raw/v0.4.33/src/skhep_testdata/data/uproot-issue121.root",
-<<<<<<< HEAD
-        http_handler=uproot.source.fsspec.FSSpecSource,
+        handler=uproot.source.fsspec.FSSpecSource,
         use_threads=use_threads,
-=======
-        handler=uproot.source.fsspec.FSSpecSource,
->>>>>>> 80718abb
     ) as f:
         data = f["Events/MET_pt"].array(library="np")
         assert len(data) == 40
@@ -45,12 +41,8 @@
 
     with uproot.open(
         local_path,
-<<<<<<< HEAD
-        file_handler=uproot.source.fsspec.FSSpecSource,
+        handler=uproot.source.fsspec.FSSpecSource,
         use_threads=use_threads,
-=======
-        handler=uproot.source.fsspec.FSSpecSource,
->>>>>>> 80718abb
     ) as f:
         data = f["Events/MET_pt"].array(library="np")
         assert len(data) == 40
