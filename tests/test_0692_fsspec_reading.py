--- conflicted
+++ resolved
@@ -244,7 +244,6 @@
         assert len(data) == 40
 
 
-<<<<<<< HEAD
 @pytest.mark.network
 @pytest.mark.xrootd
 @pytest.mark.parametrize(
@@ -308,7 +307,8 @@
                 break
             assert len(data) == 100
             assert all(data["run"] == 194778)
-=======
+
+
 # https://github.com/scikit-hep/uproot5/issues/1035
 @pytest.mark.parametrize(
     "handler",
@@ -330,5 +330,4 @@
             tree = f["CollectionTree"]
             branch = tree["MuonSpectrometerTrackParticlesAuxDyn.truthParticleLink"]
             data = branch.array()
-            assert len(data) == 40
->>>>>>> 2a6b5293
+            assert len(data) == 40