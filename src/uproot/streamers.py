# BSD 3-Clause License; see https://github.com/scikit-hep/uproot4/blob/main/LICENSE

"""
This module defines models for ``TStreamerInfo`` and its elements, as well as
routines for generating Python code for new classes from streamer data.
"""


import re
import struct
import sys

import numpy

import uproot

_canonical_typename_patterns = [
    (re.compile(r"\bChar_t\b"), "char"),
    (re.compile(r"\bUChar_t\b"), "unsigned char"),
    (re.compile(r"\bShort_t\b"), "short"),
    (re.compile(r"\bUShort_t\b"), "unsigned short"),
    (re.compile(r"\bInt_t\b"), "int"),
    (re.compile(r"\bUInt_t\b"), "unsigned int"),
    (re.compile(r"\bSeek_t\b"), "int"),  # file pointer
    (re.compile(r"\bLong_t\b"), "long"),
    (re.compile(r"\bULong_t\b"), "unsigned long"),
    (re.compile(r"\bFloat_t\b"), "float"),
    (
        re.compile(r"\bFloat16_t\b"),
        "Float16_t",
    ),  # 32-bit, written as 16, trunc mantissa
    (re.compile(r"\bDouble_t\b"), "double"),
    (re.compile(r"\bDouble32_t\b"), "Double32_t"),  # 64-bit, written as 32
    (re.compile(r"\bLongDouble_t\b"), "long double"),
    (re.compile(r"\bText_t\b"), "char"),
    (re.compile(r"\bBool_t\b"), "bool"),
    (re.compile(r"\bByte_t\b"), "unsigned char"),
    (re.compile(r"\bVersion_t\b"), "short"),  # class version id
    (re.compile(r"\bOption_t\b"), "const char"),  # option string
    (re.compile(r"\bSsiz_t\b"), "int"),  # string size
    (re.compile(r"\bReal_t\b"), "float"),  # TVector/TMatrix element
    (re.compile(r"\bLong64_t\b"), "long long"),  # portable int64
    (re.compile(r"\bULong64_t\b"), "unsigned long long"),  # portable uint64
    (re.compile(r"\bAxis_t\b"), "double"),  # axis values type
    (re.compile(r"\bStat_t\b"), "double"),  # statistics type
    (re.compile(r"\bFont_t\b"), "short"),  # font number
    (re.compile(r"\bStyle_t\b"), "short"),  # style number
    (re.compile(r"\bMarker_t\b"), "short"),  # marker number
    (re.compile(r"\bWidth_t\b"), "short"),  # line width
    (re.compile(r"\bColor_t\b"), "short"),  # color number
    (re.compile(r"\bSCoord_t\b"), "short"),  # screen coordinates
    (re.compile(r"\bCoord_t\b"), "double"),  # pad world coordinates
    (re.compile(r"\bAngle_t\b"), "float"),  # graphics angle
    (re.compile(r"\bSize_t\b"), "float"),  # attribute size
]


def _canonical_typename(name):
    for pattern, replacement in _canonical_typename_patterns:
        name = pattern.sub(replacement, name)
    return name


def _ftype_to_dtype(fType):
    if fType == uproot.const.kBool:
        return "numpy.dtype(numpy.bool_)"
    elif fType == uproot.const.kChar:
        return "numpy.dtype('i1')"
    elif fType in (uproot.const.kUChar, uproot.const.kCharStar):
        return "numpy.dtype('u1')"
    elif fType == uproot.const.kShort:
        return "numpy.dtype('>i2')"
    elif fType == uproot.const.kUShort:
        return "numpy.dtype('>u2')"
    elif fType == uproot.const.kInt:
        return "numpy.dtype('>i4')"
    elif fType in (uproot.const.kBits, uproot.const.kUInt, uproot.const.kCounter):
        return "numpy.dtype('>u4')"
    elif fType == uproot.const.kLong:
        return "numpy.dtype('>i8')"
    elif fType == uproot.const.kULong:
        return "numpy.dtype('>u8')"
    elif fType == uproot.const.kLong64:
        return "numpy.dtype('>i8')"
    elif fType == uproot.const.kULong64:
        return "numpy.dtype('>u8')"
    elif fType in (uproot.const.kFloat, uproot.const.kFloat16):
        return "numpy.dtype('>f4')"
    elif fType in (uproot.const.kDouble, uproot.const.kDouble32):
        return "numpy.dtype('>f8')"
    else:
        return None


def _ftype_to_struct(fType):
    if fType == uproot.const.kBool:
        return "?"
    elif fType == uproot.const.kChar:
        return "b"
    elif fType in (uproot.const.kUChar, uproot.const.kCharStar):
        return "B"
    elif fType == uproot.const.kShort:
        return "h"
    elif fType == uproot.const.kUShort:
        return "H"
    elif fType == uproot.const.kInt:
        return "i"
    elif fType in (uproot.const.kBits, uproot.const.kUInt, uproot.const.kCounter):
        return "I"
    elif fType == uproot.const.kLong:
        return "q"
    elif fType == uproot.const.kULong:
        return "Q"
    elif fType == uproot.const.kLong64:
        return "q"
    elif fType == uproot.const.kULong64:
        return "Q"
    elif fType in (uproot.const.kFloat, uproot.const.kFloat16):
        return "f"
    elif fType in (uproot.const.kDouble, uproot.const.kDouble32):
        return "d"
    else:
        raise NotImplementedError(fType)


def _copy_bytes(chunk, start, stop, cursor, context):
    return uproot._util.tobytes(chunk.get(start, stop, cursor, context))


_tstreamerinfo_format1 = struct.Struct(">Ii")


class Model_TStreamerInfo(uproot.model.Model):
    """
    A versionless :doc:`uproot.model.Model` for ``TStreamerInfo``.

    Since this model is versionless and most of its functionality is internal
    (not to be directly accessed by most users), it is defined on the model
    instead of creating a behavior class to mix in functionality.
    """

    def __repr__(self):
        return f"<TStreamerInfo for {self.name} version {self.class_version} at 0x{id(self):012x}>"

    def show(self, stream=sys.stdout):
        """
        Args:
            stream (object with a ``write(str)`` method): Stream to write the
                output to.

        Interactively display a ``TStreamerInfo``.

        For example,

        .. code-block::

            TLorentzVector (v4): TObject (v1)
                fP: TVector3 (TStreamerObject)
                fE: double (TStreamerBasicType)
        """
        bases = []
        for element in self.elements:
            if isinstance(element, Model_TStreamerBase):
                bases.append(f"{element.name} (v{element.base_version})")
        if len(bases) == 0:
            bases = ""
        else:
            bases = ": " + ", ".join(bases)
        stream.write(f"{self.name} (v{self.class_version}){bases}\n")
        for element in self.elements:
            element.show(stream=stream)

    @property
    def name(self):
        """
        The name (``fName``) of this ``TStreamerInfo``, passed through
        :doc:`uproot.model.classname_regularize`
        """
        return uproot.model.classname_regularize(self.member("fName"))

    @property
    def typename(self):
        """
        The typename/classname (``fName``) of this ``TStreamerInfo``.
        """
        return self.member("fName")

    @property
    def elements(self):
        """
        This ``TStreamerInfo``'s list of ``TStreamerElements``
        (:doc:`uproot.streamers.Model_TStreamerElement`).
        """
        return self._members["fElements"]

    @property
    def class_version(self):
        """
        The class version (``fClassVersion``) of this ``TStreamerInfo``.
        """
        return self._members["fClassVersion"]

    def class_code(self):
        """
        Returns Python code as a string that, when evaluated, would be a suitable
        :doc:`uproot.model.VersionedModel` for this class and version.
        """
        read_members = [
            "    def read_members(self, chunk, cursor, context, file):",
            "        if self.is_memberwise:",
            "            raise NotImplementedError(",
            '                f"memberwise serialization of {type(self).__name__}\\nin file {self.file.file_path}"',
            "            )",
        ]
        read_member_n = [
            "    def read_member_n(self, chunk, cursor, context, file, member_index):"
        ]
        strided_interpretation = [
            "    @classmethod",
            "    def strided_interpretation(cls, file, header=False, tobject_header=True, breadcrumbs=(), original=None):",
            "        if cls in breadcrumbs:",
            "            raise uproot.interpretation.objects.CannotBeStrided('classes that can contain members of the same type cannot be strided because the depth of instances is unbounded')",
            "        breadcrumbs = breadcrumbs + (cls,)",
            "        members = []",
            "        if header:",
            "            members.append(('@num_bytes', numpy.dtype('>u4')))",
            "            members.append(('@instance_version', numpy.dtype('>u2')))",
        ]
        awkward_form = [
            "    @classmethod",
            "    def awkward_form(cls, file, context):",
            "        from awkward.forms import NumpyForm, ListOffsetForm, RegularForm, RecordForm",
            "        if cls in context['breadcrumbs']:",
            "            raise uproot.interpretation.objects.CannotBeAwkward('classes that can contain members of the same type cannot be Awkward Arrays because the depth of instances is unbounded')",
            "        context['breadcrumbs'] = context['breadcrumbs'] + (cls,)",
            "        contents = {}",
            "        if context['header']:",
            "            contents['@num_bytes'] = uproot._util.awkward_form(numpy.dtype('u4'), file, context)",
            "            contents['@instance_version'] = uproot._util.awkward_form(numpy.dtype('u2'), file, context)",
        ]
        fields = []
        formats = []
        dtypes = []
        formats_memberwise = []
        containers = []
        base_names_versions = []
        member_names = []
        class_flags = {}

        for i in range(len(self._members["fElements"])):
            self._members["fElements"][i].class_code(
                self,
                i,
                self._members["fElements"],
                read_members,
                read_member_n,
                strided_interpretation,
                awkward_form,
                fields,
                formats,
                dtypes,
                formats_memberwise,
                containers,
                base_names_versions,
                member_names,
                class_flags,
            )
        if len(read_members) == 1:
            # untested as of PR #629
            read_members.append("        pass")
        if len(read_member_n) == 1:
            read_member_n.append("        pass")

        read_members.append("")
        read_member_n.append("")

        strided_interpretation.append(
            "        return uproot.interpretation.objects.AsStridedObjects(cls, members, original=original)"
        )
        strided_interpretation.append("")

        awkward_form.append(
            f"        return RecordForm(contents, parameters={{'__record__': {self.name!r} }})"
        )
        awkward_form.append("")

        class_data = []

        for i, format in enumerate(formats):
            joined_format = "".join(format)
            class_data.append(f"    _format{i} = struct.Struct('>{joined_format}')")

        for i, format in enumerate(formats_memberwise):
            class_data.append(
                f"    _format_memberwise{i} = struct.Struct('>{''.join(format)}')"
            )

        for i, dt in enumerate(dtypes):
            class_data.append(f"    _dtype{i} = {dt}")

        for i, stl in enumerate(containers):
            class_data.append(f"    _stl_container{i} = {stl}")

        class_data.append(
            f"    base_names_versions=[{', '.join(f'({name!r}, {version})' for name, version in base_names_versions)}]"
        )

        joined_member_names = ", ".join(repr(x) for x in member_names)
        class_data.append(f"    member_names = [{joined_member_names}]")

        class_data.append(
            f"    class_flags = {{{', '.join(repr(k) + ': ' + repr(v) for k, v in class_flags.items())}}}"
        )

        classname = uproot.model.classname_encode(self.name, self.class_version)
        return "\n".join(
            [f"class {classname}(uproot.model.VersionedModel):"]
            + read_members
            + read_member_n
            + strided_interpretation
            + awkward_form
            + class_data
        )

    def new_class(self, file):
        """
        Args:
            file (:doc:`uproot.reading.ReadOnlyFile`): File to use to generate
                :doc:`uproot.model.Model` classes as needed from its
                :ref:`uproot.reading.ReadOnlyFile.streamers` and ``file_path``
                for error messages.

        Returns a new subclass of :doc:`uproot.model.VersionedModel` for this
        class and version.
        """
        class_code = self.class_code()
        classname = uproot.model.classname_encode(self.name, self.class_version)
        classes = uproot.model.maybe_custom_classes(classname, file.custom_classes)
        return uproot.deserialization.compile_class(
            file, classes, class_code, classname
        )

    @property
    def file_uuid(self):
        """
        The unique identifier (:doc:`uproot.reading.ReadOnlyFile`) of the file
        from which this ``TStreamerInfo`` was extracted.
        """
        return self._file.uuid

    def walk_members(self, streamers):
        """
        Args:
            streamers (list of :doc:`uproot.streamers.Model_TStreamerInfo`): The
                complete set of ``TStreamerInfos``, probably including this one.

        Generator that yields all ``TStreamerElements``
        (:doc:`uproot.streamers.Model_TStreamerElement`) for this class and its
        superclasses.

        The ``TStreamerBase`` elements (:doc:`uproot.streamers.Model_TStreamerBase`)
        are not yielded, but they are extracted from ``streamers`` to include
        their elements.
        """
        for element in self._members["fElements"]:
            if isinstance(element, Model_TStreamerBase):
                streamers_with_name = streamers[element.name]
                base_version = element.base_version
                if base_version == "max":
                    base = streamers_with_name[max(streamers_with_name)]
                else:
                    base = streamers_with_name[base_version]
                yield from base.walk_members(streamers)
            else:
                yield element

    def read_members(self, chunk, cursor, context, file):
        start = cursor.index

        self._bases.append(
            uproot.models.TNamed.Model_TNamed.read(
                chunk,
                cursor,
                context,
                file,
                self._file,
                self._parent,
                concrete=self.concrete,
            )
        )
        self._bases[0]._members["fName"] = _canonical_typename(
            self._bases[0]._members["fName"]
        )

        self._members["fCheckSum"], self._members["fClassVersion"] = cursor.fields(
            chunk, _tstreamerinfo_format1, context
        )

        self._serialization = _copy_bytes(chunk, start, cursor.index, cursor, context)

        self._members["fElements"] = uproot.deserialization.read_object_any(
            chunk, cursor, context, file, self._file, self.concrete
        )

    writable = True

    def _serialize(self, out, header, name, tobject_flags):
        where = len(out)
        out.append(self._serialization)
        uproot.serialization._serialize_object_any(
            out, self._members["fElements"], None
        )
        if header:
            out.insert(
                where,
                uproot.serialization.numbytes_version(
                    sum(len(x) for x in out[where:]), self._instance_version
                ),
            )

    def _dependencies(self, streamers, out):
        out.append((self.name, self.class_version))
        for element in self.elements:
            element._dependencies(streamers, out)


_tstreamerelement_format1 = struct.Struct(">iiii")
_tstreamerelement_format2 = struct.Struct(">i")
_tstreamerelement_format3 = struct.Struct(">ddd")
_tstreamerelement_dtype1 = numpy.dtype(">i4")


class Model_TStreamerElement(uproot.model.Model):
    """
    A versionless :doc:`uproot.model.Model` for ``TStreamerElement``.

    Since this model is versionless and most of its functionality is internal
    (not to be directly accessed by most users), it is defined on the model
    instead of creating a behavior class to mix in functionality.
    """

    def show(self, stream=sys.stdout):
        """
        Args:
            stream (object with a ``write(str)`` method): Stream to write the
                output to.

        Interactively display a ``TStreamerElement``.
        """
        stream.write(
            f"    {self.name}: {self.typename} ({uproot.model.classname_decode(type(self).__name__)[0]})\n"
        )

    @property
    def name(self):
        """
        The name (``fName``) of this ``TStreamerElement``.
        """
        return self.member("fName")

    @property
    def title(self):
        """
        The title (``fTitle``) of this ``TStreamerElement``.
        """
        return self.member("fTitle")

    @property
    def typename(self):
        """
        The typename (``fTypeName``) of this ``TStreamerElement``.
        """
        return self.member("fTypeName")

    @property
    def array_length(self):
        """
        The array length (``fArrayLength``) of this ``TStreamerElement``.
        """
        return self.member("fArrayLength")

    @property
    def file_uuid(self):
        """
        The unique identifier (:doc:`uproot.reading.ReadOnlyFile`) of the file
        from which this ``TStreamerElement`` was extracted.
        """
        return self._file.uuid

    @property
    def fType(self):
        """
        The type code (``fType``) of this ``TStreamerElement``.
        """
        return self.member("fType")

    def read_members(self, chunk, cursor, context, file):
        # https://github.com/root-project/root/blob/master/core/meta/src/TStreamerElement.cxx#L505
        self._bases.append(
            uproot.models.TNamed.Model_TNamed.read(
                chunk,
                cursor,
                context,
                file,
                self._file,
                self._parent,
                concrete=self.concrete,
            )
        )

        (
            self._members["fType"],
            self._members["fSize"],
            self._members["fArrayLength"],
            self._members["fArrayDim"],
        ) = cursor.fields(chunk, _tstreamerelement_format1, context)

        if self._instance_version == 1:
            n = cursor.field(chunk, _tstreamerelement_format2, context)
            self._members["fMaxIndex"] = cursor.array(
                chunk, n, _tstreamerelement_dtype1, context
            )
        else:
            self._members["fMaxIndex"] = cursor.array(
                chunk, 5, _tstreamerelement_dtype1, context
            )

        self._members["fTypeName"] = _canonical_typename(cursor.string(chunk, context))

        if self._members["fType"] == 11 and self._members["fTypeName"] in (
            "Bool_t" or "bool"
        ):
            self._members["fType"] = 18

        if self._instance_version <= 2:
            # FIXME
            # self._fSize = self._fArrayLength * gROOT->GetType(GetTypeName())->Size()
            pass

        if self._instance_version > 3:
            # FIXME
            # if (TestBit(kHasRange)) GetRange(GetTitle(),fXmin,fXmax,fFactor)
            pass

    writable = True

    def _serialize(self, out, header, name, tobject_flags):
        where = len(out)
        out.append(self._serialization)
        if header:
            out.insert(
                where,
                uproot.serialization.numbytes_version(
                    sum(len(x) for x in out[where:]), self._instance_version
                ),
            )

    def _dependencies(self, streamers, out):
        pass


class Model_TStreamerArtificial(Model_TStreamerElement):
    """
    A versionless :doc:`uproot.model.Model` for ``TStreamerArtificial``.

    Since this model is versionless and most of its functionality is internal
    (not to be directly accessed by most users), it is defined on the model
    instead of creating a behavior class to mix in functionality.
    """

    def read_members(self, chunk, cursor, context, file):
        start = cursor.index

        self._bases.append(
            Model_TStreamerElement.read(
                chunk,
                cursor,
                context,
                file,
                self._file,
                self._parent,
                concrete=self.concrete,
            )
        )

        self._serialization = _copy_bytes(chunk, start, cursor.index, cursor, context)

    def class_code(
        self,
        streamerinfo,
        i,
        elements,
        read_members,
        read_member_n,
        strided_interpretation,
        awkward_form,
        fields,
        formats,
        dtypes,
        formats_memberwise,
        containers,
        base_names_versions,
        member_names,
        class_flags,
    ):
        read_member_n.append(f"        if member_index == {i}:")

        # untested as of PR #629
        read_members.append(
            f"        raise uproot.deserialization.DeserializationError('not implemented: class members defined by {type(self).__name__} of type {self.typename} in member {self.name} of class {streamerinfo.name}', chunk, cursor, context, file.file_path)"
        )
        read_member_n.append("    " + read_members[-1])

        strided_interpretation.append(
            f"        raise uproot.interpretation.objects.CannotBeStrided('not implemented: class members defined by {type(self).__name__} of type {self.typename} in member {self.name} of class {streamerinfo.name}')"
        )

        awkward_form.append(
            f"        raise uproot.interpretation.objects.CannotBeAwkward('not implemented: class members defined by {type(self).__name__} of type {self.typename} in member {self.name} of class {streamerinfo.name}')"
        )


_tstreamerbase_format1 = struct.Struct(">i")


class Model_TStreamerBase(Model_TStreamerElement):
    """
    A versionless :doc:`uproot.model.Model` for ``TStreamerBase``.

    Since this model is versionless and most of its functionality is internal
    (not to be directly accessed by most users), it is defined on the model
    instead of creating a behavior class to mix in functionality.
    """

    @property
    def name(self):
        """
        The name (``fName``) of this ``TStreamerBase``, passed through
        :doc:`uproot.model.classname_regularize`.
        """
        return uproot.model.classname_regularize(self.member("fName"))

    @property
    def base_version(self):
        """
        The base version (``fBaseVersion``) of this ``TStreamerBase``.
        """
        if self._members["fBaseVersion"] == -1:
            return "max"
        else:
            return self._members["fBaseVersion"]

    def show(self, stream=sys.stdout):
        pass

    def class_code(
        self,
        streamerinfo,
        i,
        elements,
        read_members,
        read_member_n,
        strided_interpretation,
        awkward_form,
        fields,
        formats,
        dtypes,
        formats_memberwise,
        containers,
        base_names_versions,
        member_names,
        class_flags,
    ):
        read_member_n.append(
            """
        forth = False
        forth_obj = None
        fcode_pre = []
        fcode_post = []
        temp = None
        if "forth" in context.keys():
            forth = True
            forth_obj = context["forth"]
            key = forth_obj.get_key()\n"""
        )
        read_member_n.append(f"        if member_index == {i}:")
<<<<<<< HEAD

        # @aryan26roy: test_0637's 01,02,08,09,11,12,13,15,16,29,38,45,46,49,50

=======
>>>>>>> ce40d00b
        read_members.append(
            f"        self._bases.append(c({self.name!r}, {self.base_version!r}).read(chunk, cursor, context, file, self._file, self._parent, concrete=self.concrete))"
        )
        read_member_n.append("    " + read_members[-1])
        strided_interpretation.append(
            f"        members.extend(file.class_named({self.name!r}, {self.base_version!r}).strided_interpretation(file, header, tobject_header, breadcrumbs).members)"
        )
        awkward_form.append(
            f"        contents.update(file.class_named({self.name!r}, {self.base_version!r}).awkward_form(file,context).contents)"
        )

        base_names_versions.append((self.name, self.base_version))

    def read_members(self, chunk, cursor, context, file):
        start = cursor.index

        self._bases.append(
            Model_TStreamerElement.read(
                chunk,
                cursor,
                context,
                file,
                self._file,
                self._parent,
                concrete=self.concrete,
            )
        )
        if self._instance_version >= 2:
            self._members["fBaseVersion"] = cursor.field(
                chunk, _tstreamerbase_format1, context
            )

        self._serialization = _copy_bytes(chunk, start, cursor.index, cursor, context)

    def _dependencies(self, streamers, out):
        streamer_versions = streamers.get(self.name)
        if streamer_versions is not None:
            base_version = self.base_version
            if len(streamer_versions) == 0:
                pass
            elif base_version == "max" or base_version not in streamer_versions:
                streamer = streamer_versions[max(streamer_versions)]
            else:
                streamer = streamer_versions[base_version]
            if (
                streamer is not None
                and (streamer.name, streamer.class_version) not in out
            ):
                streamer._dependencies(streamers, out)


_tstreamerbasicpointer_format1 = struct.Struct(">i")


class Model_TStreamerBasicPointer(Model_TStreamerElement):
    """
    A versionless :doc:`uproot.model.Model` for ``TStreamerBasicPointer``.

    Since this model is versionless and most of its functionality is internal
    (not to be directly accessed by most users), it is defined on the model
    instead of creating a behavior class to mix in functionality.
    """

    @property
    def count_name(self):
        """
        The count name (``fCountName``) of this ``TStreamerBasicPointer``.
        """
        return self._members["fCountName"]

    def class_code(
        self,
        streamerinfo,
        i,
        elements,
        read_members,
        read_member_n,
        strided_interpretation,
        awkward_form,
        fields,
        formats,
        dtypes,
        formats_memberwise,
        containers,
        base_names_versions,
        member_names,
        class_flags,
    ):
        read_member_n.append(f"        if member_index == {i}:")

        read_members.append(f"        tmp = self._dtype{len(dtypes)}")
        read_member_n.append("    " + read_members[-1])

        if streamerinfo.name == "TBranch" and self.name == "fBasketSeek":
            # untested as of PR #629
            read_members.append(
                """
        if context.get('speedbump', True):
            if cursor.bytes(chunk, 1, context)[0] == 2:
                tmp = numpy.dtype('>i8')
""".strip(
                    "\n"
                )
            )
            read_member_n.append("    " + read_members[-1].replace("\n", "\n    "))

        else:
            read_members.append(
                """
        if context.get('speedbump', True):
            cursor.skip(1)
""".strip(
                    "\n"
                )
            )
            read_member_n.append("    " + read_members[-1].replace("\n", "\n    "))

        # @aryan26roy: test_0637's 29,44,56

        read_members.append(
            f"        self._members[{self.name!r}] = cursor.array(chunk, self.member({self.count_name!r}), tmp, context)"
        )
        read_member_n.append("    " + read_members[-1])

        strided_interpretation.append(
            f"        raise uproot.interpretation.objects.CannotBeStrided('class members defined by {type(self).__name__} of type {self.typename} in member {self.name} of class {streamerinfo.name}')"
        )

        awkward_form.append(
            f"        contents[{self.name!r}] = ListOffsetForm(context['index_format'], uproot._util.awkward_form(cls._dtype{len(dtypes)}, file, context),"
        )
        awkward_form.append(
            f"            parameters={{'uproot': {{'as': 'TStreamerBasicPointer', 'count_name': {self.count_name!r}}}}},)"
        )

        member_names.append(self.name)
        dtypes.append(_ftype_to_dtype(self.fType - uproot.const.kOffsetP))

    def read_members(self, chunk, cursor, context, file):
        start = cursor.index

        self._bases.append(
            Model_TStreamerElement.read(
                chunk,
                cursor,
                context,
                file,
                self._file,
                self._parent,
                concrete=self.concrete,
            )
        )
        self._members["fCountVersion"] = cursor.field(
            chunk, _tstreamerbasicpointer_format1, context
        )
        self._members["fCountName"] = cursor.string(chunk, context)
        self._members["fCountClass"] = cursor.string(chunk, context)

        self._serialization = _copy_bytes(chunk, start, cursor.index, cursor, context)


class Model_TStreamerBasicType(Model_TStreamerElement):
    """
    A versionless :doc:`uproot.model.Model` for ``TStreamerBasicType``.

    Since this model is versionless and most of its functionality is internal
    (not to be directly accessed by most users), it is defined on the model
    instead of creating a behavior class to mix in functionality.
    """

    def class_code(
        self,
        streamerinfo,
        i,
        elements,
        read_members,
        read_member_n,
        strided_interpretation,
        awkward_form,
        fields,
        formats,
        dtypes,
        formats_memberwise,
        containers,
        base_names_versions,
        member_names,
        class_flags,
    ):
        read_member_n.append(f"        if member_index == {i}:")

        if self.typename == "Double32_t":
            # untested as of PR #629
            read_members.append(
                f"        self._members[{self.name!r}] = cursor.double32(chunk, context)"
            )
            read_member_n.append("    " + read_members[-1])

        elif self.typename == "Float16_t":
            # untested as of PR #629
            read_members.append(
                f"        self._members[{self.name!r}] = cursor.float16(chunk, 12, context)"
            )
            read_member_n.append("    " + read_members[-1])

        elif self.array_length == 0:
            if (
                i == 0
                or not isinstance(elements[i - 1], Model_TStreamerBasicType)
                or elements[i - 1].array_length != 0
                or elements[i - 1].typename in ("Double32_t", "Float16_t")
            ):
                fields.append([])
                formats.append([])

            fields[-1].append(self.name)
            formats[-1].append(_ftype_to_struct(self.fType))

            formats_memberwise.append(_ftype_to_struct(self.fType))

            if (
                i + 1 == len(elements)
                or not isinstance(elements[i + 1], Model_TStreamerBasicType)
                or elements[i + 1].array_length != 0
            ):
                if len(fields[-1]) == 1:
                    # @aryan26roy: test_0637's 01,02,29,38,44,56

                    read_members.append(
                        f"        self._members[{fields[-1][0]!r}] = cursor.field(chunk, self._format{len(formats) - 1}, context)"
                    )

                else:
                    assign_members = ", ".join(
                        f"self._members[{x!r}]" for x in fields[-1]
                    )

                    # @aryan26roy: test_0637's 01,02,05,08,09,11,12,13,15,16,29,35,39,45,46,47,49,50,56

                    read_members.append(
                        f"        {assign_members} = cursor.fields(chunk, self._format{len(formats) - 1}, context)"
                    )

            read_member_n.append(
                f"            self._members[{self.name!r}] = cursor.field(chunk, self._format_memberwise{len(formats_memberwise) - 1}, context)"
            )

        else:
            # @aryan26roy: test_0637's 44,56

            read_members.append(
                f"        self._members[{self.name!r}] = cursor.array(chunk, {self.array_length}, self._dtype{len(dtypes)}, context)"
            )
            dtypes.append(_ftype_to_dtype(self.fType))

            read_member_n.append("    " + read_members[-1])

        if self.array_length == 0 and self.typename not in ("Double32_t", "Float16_t"):
            strided_interpretation.append(
                f"        members.append(({self.name!r}, {_ftype_to_dtype(self.fType)}))"
            )
        else:
            strided_interpretation.append(
                f"        raise uproot.interpretation.objects.CannotBeStrided('class members defined by {type(self).__name__} of type {self.typename} in member {self.name} of class {streamerinfo.name}')"
            )

        if self.array_length == 0:
            if self.typename == "Double32_t":
                awkward_form.append(
                    f"        contents[{self.name!r}] = NumpyForm((), 8, 'd', parameters={{'uproot': {{'as': 'Double32'}}}})"
                )

            elif self.typename == "Float16_t":
                awkward_form.append(
                    f"        contents[{self.name!r}] = NumpyForm((), 4, 'f', parameters={{'uproot': {{'as': 'Float16'}}}})"
                )

            else:
                awkward_form.append(
                    f"        contents[{self.name!r}] = uproot._util.awkward_form({_ftype_to_dtype(self.fType)}, file, context)"
                )

        else:
            awkward_form.append(
                f"        contents[{self.name!r}] = RegularForm(uproot._util.awkward_form({_ftype_to_dtype(self.fType)}, file, context), {self.array_length})"
            )

        member_names.append(self.name)

    def read_members(self, chunk, cursor, context, file):
        start = cursor.index

        self._bases.append(
            Model_TStreamerElement.read(
                chunk,
                cursor,
                context,
                file,
                self._file,
                self._parent,
                concrete=self.concrete,
            )
        )
        if (
            uproot.const.kOffsetL
            < self._bases[0]._members["fType"]
            < uproot.const.kOffsetP
        ):
            self._bases[0]._members["fType"] -= uproot.const.kOffsetL

        basic = True

        if self._bases[0]._members["fType"] in (
            uproot.const.kBool,
            uproot.const.kUChar,
            uproot.const.kChar,
        ):
            self._bases[0]._members["fSize"] = 1

        elif self._bases[0]._members["fType"] in (
            uproot.const.kUShort,
            uproot.const.kShort,
        ):
            self._bases[0]._members["fSize"] = 2

        elif self._bases[0]._members["fType"] in (
            uproot.const.kBits,
            uproot.const.kUInt,
            uproot.const.kInt,
            uproot.const.kCounter,
        ):
            self._bases[0]._members["fSize"] = 4

        elif self._bases[0]._members["fType"] in (
            uproot.const.kULong,
            uproot.const.kLong,
        ):
            self._bases[0]._members["fSize"] = numpy.dtype(numpy.compat.long).itemsize

        elif self._bases[0]._members["fType"] in (
            uproot.const.kULong64,
            uproot.const.kLong64,
        ):
            self._bases[0]._members["fSize"] = 8

        elif self._bases[0]._members["fType"] in (
            uproot.const.kFloat,
            uproot.const.kFloat16,
        ):
            self._bases[0]._members["fSize"] = 4

        elif self._bases[0]._members["fType"] in (
            uproot.const.kDouble,
            uproot.const.kDouble32,
        ):
            self._bases[0]._members["fSize"] = 8

        elif self._bases[0]._members["fType"] == uproot.const.kCharStar:
            self._bases[0]._members["fSize"] = numpy.dtype(numpy.intp).itemsize

        else:
            basic = False

        if basic and self._bases[0]._members["fArrayLength"] > 0:
            self._bases[0]._members["fSize"] *= self._bases[0]._members["fArrayLength"]

        self._serialization = _copy_bytes(chunk, start, cursor.index, cursor, context)


_tstreamerloop_format1 = struct.Struct(">i")


class Model_TStreamerLoop(Model_TStreamerElement):
    """
    A versionless :doc:`uproot.model.Model` for ``TStreamerLoop``.

    Since this model is versionless and most of its functionality is internal
    (not to be directly accessed by most users), it is defined on the model
    instead of creating a behavior class to mix in functionality.
    """

    @property
    def count_name(self):
        """
        The count name (``fCountName``) of this ``TStreamerLoop``.
        """
        return self._members["fCountName"]

    def class_code(
        self,
        streamerinfo,
        i,
        elements,
        read_members,
        read_member_n,
        strided_interpretation,
        awkward_form,
        fields,
        formats,
        dtypes,
        formats_memberwise,
        containers,
        base_names_versions,
        member_names,
        class_flags,
    ):
        # untested as of PR #629
        read_members.append("        cursor.skip(6)")
        read_members.append(
            f"        for tmp in range(self.member({self.count_name!r})):"
        )
        read_members.append(
            f"            self._members[{self.name!r}] = c({self.typename.rstrip('*')!r}).read(chunk, cursor, context, file, self._file, self.concrete)"
        )

        strided_interpretation.append(
            f"        raise uproot.interpretation.objects.CannotBeStrided('class members defined by {type(self).__name__} of type {self.typename} in member {self.name} of class {streamerinfo.name}')"
        )

        awkward_form.append(
            f"        tmp = file.class_named({self.typename.rstrip('*')!r}, 'max').awkward_form(file, context)"
        )
        awkward_form.append(
            f"        contents[{self.name!r}] = ListOffsetForm(context['index_format'], tmp, parameters={{'uproot': {{'as': TStreamerLoop, 'count_name': {self.count_name!r}}}}})"
        )

        member_names.append(self.name)

    def read_members(self, chunk, cursor, context, file):
        start = cursor.index

        self._bases.append(
            Model_TStreamerElement.read(
                chunk,
                cursor,
                context,
                file,
                self._file,
                self._parent,
                concrete=self.concrete,
            )
        )
        self._members["fCountVersion"] = cursor.field(
            chunk, _tstreamerloop_format1, context
        )
        self._members["fCountName"] = cursor.string(chunk, context)
        self._members["fCountClass"] = cursor.string(chunk, context)

        self._serialization = _copy_bytes(chunk, start, cursor.index, cursor, context)

    def _dependencies(self, streamers, out):
        streamer_versions = streamers.get(self.typename.rstrip("*"))
        if streamer_versions is not None:
            for streamer in streamer_versions.values():
                if (streamer.name, streamer.class_version) not in out:
                    streamer._dependencies(streamers, out)


_tstreamerstl_format1 = struct.Struct(">ii")


class Model_TStreamerSTL(Model_TStreamerElement):
    """
    A versionless :doc:`uproot.model.Model` for ``TStreamerSTL``.

    Since this model is versionless and most of its functionality is internal
    (not to be directly accessed by most users), it is defined on the model
    instead of creating a behavior class to mix in functionality.
    """

    @property
    def stl_type(self):
        """
        The STL type code (``fSTLtype``) of this ``TStreamerSTL``.
        """
        return self._members["fSTLtype"]

    @property
    def fCtype(self):
        """
        The type code (``fCtype``) of this ``TStreamerSTL``.
        """
        return self._members["fCtype"]

    def class_code(
        self,
        streamerinfo,
        i,
        elements,
        read_members,
        read_member_n,
        strided_interpretation,
        awkward_form,
        fields,
        formats,
        dtypes,
        formats_memberwise,
        containers,
        base_names_versions,
        member_names,
        class_flags,
    ):
        read_member_n.append(f"        if member_index == {i}:")

        stl_container = uproot.interpretation.identify.parse_typename(
            self.typename,
            quote=True,
            outer_header=True,
            inner_header=False,
            string_header=True,
        )

        # @aryan26roy: test_0637's 35,38,39,44,45,47,50,56

        read_members.append(
            f"        self._members[{self.name!r}] = self._stl_container{len(containers)}.read(chunk, cursor, context, file, self._file, self.concrete)"
        )
        read_member_n.append("    " + read_members[-1])

        strided_interpretation.append(
            f"        members.append(({self.name!r}, cls._stl_container{len(containers)}.strided_interpretation(file, header, tobject_header, breadcrumbs)))"
        )

        awkward_form.append(
            f"        contents[{self.name!r}] = cls._stl_container{len(containers)}.awkward_form(file, context)"
        )

        containers.append(stl_container)
        member_names.append(self.name)

    def read_members(self, chunk, cursor, context, file):
        start = cursor.index

        self._bases.append(
            Model_TStreamerElement.read(
                chunk,
                cursor,
                context,
                file,
                self._file,
                self._parent,
                concrete=self.concrete,
            )
        )
        self._members["fSTLtype"], self._members["fCtype"] = cursor.fields(
            chunk, _tstreamerstl_format1, context
        )

        if self._members["fSTLtype"] in (
            uproot.const.kSTLmultimap,
            uproot.const.kSTLset,
        ):
            if self._bases[0]._members["fTypeName"].startswith(
                "std::set"
            ) or self._bases[0]._members["fTypeName"].startswith("set"):
                self._members["fSTLtype"] = uproot.const.kSTLset

            elif self._bases[0]._members["fTypeName"].startswith(
                "std::multimap"
            ) or self._bases[0]._members["fTypeName"].startswith("multimap"):
                self._members["fSTLtype"] = uproot.const.kSTLmultimap

        self._serialization = _copy_bytes(chunk, start, cursor.index, cursor, context)


class Model_TStreamerSTLstring(Model_TStreamerSTL):
    """
    A versionless :doc:`uproot.model.Model` for ``TStreamerSTLString``.

    Since this model is versionless and most of its functionality is internal
    (not to be directly accessed by most users), it is defined on the model
    instead of creating a behavior class to mix in functionality.
    """

    def read_members(self, chunk, cursor, context, file):
        start = cursor.index

        self._bases.append(
            Model_TStreamerSTL.read(
                chunk,
                cursor,
                context,
                file,
                self._file,
                self._parent,
                concrete=self.concrete,
            )
        )

        self._serialization = _copy_bytes(chunk, start, cursor.index, cursor, context)


class TStreamerPointerTypes:
    """
    A class to share code between
    :doc:`uproot.streamers.Model_TStreamerObjectAnyPointer` and
    :doc:`uproot.streamers.Model_TStreamerObjectPointer`.
    """

    def class_code(
        self,
        streamerinfo,
        i,
        elements,
        read_members,
        read_member_n,
        strided_interpretation,
        awkward_form,
        fields,
        formats,
        dtypes,
        formats_memberwise,
        containers,
        base_names_versions,
        member_names,
        class_flags,
    ):
        read_member_n.append(f"        if member_index == {i}:")

        if self.fType == uproot.const.kObjectp or self.fType == uproot.const.kAnyp:
            # @aryan26roy: test_0637's (none! untested!)

            read_members.append(
                f"        self._members[{self.name!r}] = c({self.typename.rstrip('*')!r}).read(chunk, cursor, context, file, self._file, self.concrete)"
            )

            read_member_n.append("    " + read_members[-1])
            strided_interpretation.append(
                f"        members.append(({self.name!r}, file.class_named({self.typename.rstrip('*')!r}, 'max').strided_interpretation(file, header, tobject_header, breadcrumbs)))"
            )
            awkward_form.append(
                f"        contents[{self.name!r}] = file.class_named({self.typename.rstrip('*')!r}, 'max').awkward_form(file, context)"
            )

        elif self.fType == uproot.const.kObjectP or self.fType == uproot.const.kAnyP:
            # @aryan26roy: test_0637's (none! untested!)

            read_members.append(
                f"        self._members[{self.name!r}] = read_object_any(chunk, cursor, context, file, self._file, self)"
            )
            read_member_n.append("    " + read_members[-1])
            strided_interpretation.append(
                f"        raise uproot.interpretation.objects.CannotBeStrided('class members defined by {type(self).__name__} of type {self.typename} in member {self.name} of class {streamerinfo.name}')"
            )
            class_flags["has_read_object_any"] = True

        else:
            # untested as of PR #629
            read_members.append(
                f"        raise uproot.deserialization.DeserializationError('not implemented: class members defined by {type(self).__name__} with fType {self.fType}', chunk, cursor, context, file.file_path)"
            )
            read_member_n.append("    " + read_members[-1])

        member_names.append(self.name)

    def _dependencies(self, streamers, out):
        streamer_versions = streamers.get(self.typename.rstrip("*"))
        if streamer_versions is not None:
            for streamer in streamer_versions.values():
                if (streamer.name, streamer.class_version) not in out:
                    streamer._dependencies(streamers, out)


class Model_TStreamerObjectAnyPointer(TStreamerPointerTypes, Model_TStreamerElement):
    """
    A versionless :doc:`uproot.model.Model` for ``TStreamerObjectAnyPointer``.

    Since this model is versionless and most of its functionality is internal
    (not to be directly accessed by most users), it is defined on the model
    instead of creating a behavior class to mix in functionality.
    """

    def read_members(self, chunk, cursor, context, file):
        start = cursor.index

        self._bases.append(
            Model_TStreamerElement.read(
                chunk,
                cursor,
                context,
                file,
                self._file,
                self._parent,
                concrete=self.concrete,
            )
        )

        self._serialization = _copy_bytes(chunk, start, cursor.index, cursor, context)


class Model_TStreamerObjectPointer(TStreamerPointerTypes, Model_TStreamerElement):
    """
    A versionless :doc:`uproot.model.Model` for ``TStreamerObjectPointer``.

    Since this model is versionless and most of its functionality is internal
    (not to be directly accessed by most users), it is defined on the model
    instead of creating a behavior class to mix in functionality.
    """

    def read_members(self, chunk, cursor, context, file):
        start = cursor.index

        self._bases.append(
            Model_TStreamerElement.read(
                chunk,
                cursor,
                context,
                file,
                self._file,
                self._parent,
                concrete=self.concrete,
            )
        )

        self._serialization = _copy_bytes(chunk, start, cursor.index, cursor, context)


class TStreamerObjectTypes:
    """
    A class to share code between
    :doc:`uproot.streamers.Model_TStreamerObject`,
    :doc:`uproot.streamers.Model_TStreamerObjectAny`, and
    :doc:`uproot.streamers.Model_TStreamerString`.
    """

    def class_code(
        self,
        streamerinfo,
        i,
        elements,
        read_members,
        read_member_n,
        strided_interpretation,
        awkward_form,
        fields,
        formats,
        dtypes,
        formats_memberwise,
        containers,
        base_names_versions,
        member_names,
        class_flags,
    ):
        read_member_n.append(f"        if member_index == {i}:")

        # @aryan26roy: test_0637's 01,02,29,45,46,49,50,56

        read_members.append(
            f"        self._members[{self.name!r}] = c({self.typename.rstrip('*')!r}).read(chunk, cursor, context, file, self._file, self.concrete)"
        )
        read_member_n.append("    " + read_members[-1])

        strided_interpretation.append(
            f"        members.append(({self.name!r}, file.class_named({self.typename.rstrip('*')!r}, 'max').strided_interpretation(file, header, tobject_header, breadcrumbs)))"
        )
        awkward_form.append(
            f"        contents[{self.name!r}] = file.class_named({self.typename.rstrip('*')!r}, 'max').awkward_form(file, context)"
        )

        member_names.append(self.name)

    def _dependencies(self, streamers, out):
        streamer_versions = streamers.get(self.typename.rstrip("*"))
        if streamer_versions is not None:
            for streamer in streamer_versions.values():
                if (streamer.name, streamer.class_version) not in out:
                    streamer._dependencies(streamers, out)


class Model_TStreamerObject(TStreamerObjectTypes, Model_TStreamerElement):
    """
    A versionless :doc:`uproot.model.Model` for ``TStreamerObject``.

    Since this model is versionless and most of its functionality is internal
    (not to be directly accessed by most users), it is defined on the model
    instead of creating a behavior class to mix in functionality.
    """

    def read_members(self, chunk, cursor, context, file):
        start = cursor.index

        self._bases.append(
            Model_TStreamerElement.read(
                chunk,
                cursor,
                context,
                file,
                self._file,
                self._parent,
                concrete=self.concrete,
            )
        )

        self._serialization = _copy_bytes(chunk, start, cursor.index, cursor, context)


class Model_TStreamerObjectAny(TStreamerObjectTypes, Model_TStreamerElement):
    """
    A versionless :doc:`uproot.model.Model` for ``TStreamerObjectAny``.

    Since this model is versionless and most of its functionality is internal
    (not to be directly accessed by most users), it is defined on the model
    instead of creating a behavior class to mix in functionality.
    """

    def read_members(self, chunk, cursor, context, file):
        start = cursor.index

        self._bases.append(
            Model_TStreamerElement.read(
                chunk,
                cursor,
                context,
                file,
                self._file,
                self._parent,
                concrete=self.concrete,
            )
        )

        self._serialization = _copy_bytes(chunk, start, cursor.index, cursor, context)


class Model_TStreamerString(TStreamerObjectTypes, Model_TStreamerElement):
    """
    A versionless :doc:`uproot.model.Model` for ``TStreamerString``.

    Since this model is versionless and most of its functionality is internal
    (not to be directly accessed by most users), it is defined on the model
    instead of creating a behavior class to mix in functionality.
    """

    def read_members(self, chunk, cursor, context, file):
        start = cursor.index

        self._bases.append(
            Model_TStreamerElement.read(
                chunk,
                cursor,
                context,
                file,
                self._file,
                self._parent,
                concrete=self.concrete,
            )
        )

        self._serialization = _copy_bytes(chunk, start, cursor.index, cursor, context)


uproot.classes["TStreamerInfo"] = Model_TStreamerInfo
uproot.classes["TStreamerElement"] = Model_TStreamerElement
uproot.classes["TStreamerArtificial"] = Model_TStreamerArtificial
uproot.classes["TStreamerBase"] = Model_TStreamerBase
uproot.classes["TStreamerBasicPointer"] = Model_TStreamerBasicPointer
uproot.classes["TStreamerBasicType"] = Model_TStreamerBasicType
uproot.classes["TStreamerLoop"] = Model_TStreamerLoop
uproot.classes["TStreamerObject"] = Model_TStreamerObject
uproot.classes["TStreamerObjectAny"] = Model_TStreamerObjectAny
uproot.classes["TStreamerObjectAnyPointer"] = Model_TStreamerObjectAnyPointer
uproot.classes["TStreamerObjectPointer"] = Model_TStreamerObjectPointer
uproot.classes["TStreamerSTL"] = Model_TStreamerSTL
uproot.classes["TStreamerSTLstring"] = Model_TStreamerSTLstring
uproot.classes["TStreamerString"] = Model_TStreamerString<|MERGE_RESOLUTION|>--- conflicted
+++ resolved
@@ -684,12 +684,9 @@
             key = forth_obj.get_key()\n"""
         )
         read_member_n.append(f"        if member_index == {i}:")
-<<<<<<< HEAD
 
         # @aryan26roy: test_0637's 01,02,08,09,11,12,13,15,16,29,38,45,46,49,50
 
-=======
->>>>>>> ce40d00b
         read_members.append(
             f"        self._bases.append(c({self.name!r}, {self.base_version!r}).read(chunk, cursor, context, file, self._file, self._parent, concrete=self.concrete))"
         )
