# BSD 3-Clause License; see https://github.com/scikit-hep/uproot4/blob/main/LICENSE

"""
This module defines the behaviors of ``TH3`` and its subclasses (not including
``TProfile3D``).
"""


import numpy

import uproot


class TH3(uproot.behaviors.TH1.Histogram):
    """
    Behaviors for three-dimensional histograms: descendants of ROOT's
    ``TH3``, not including ``TProfile3D``.
    """

    no_inherit = (uproot.behaviors.TH1.TH1,)

    @property
    def axes(self):
        return (self.member("fXaxis"), self.member("fYaxis"), self.member("fZaxis"))

    def axis(self, axis):
        if axis == 0 or axis == -3 or axis == "x":
            return self.member("fXaxis")
        elif axis == 1 or axis == -2 or axis == "y":
            return self.member("fYaxis")
        elif axis == 2 or axis == -1 or axis == "z":
            return self.member("fZaxis")
        else:
            raise ValueError(
                "axis must be 0 (-3), 1 (-2), 2 (-1) or 'x', 'y', 'z' for a TH3"
            )

    @property
    def kind(self):
        return "COUNT"

    def values(self, flow=False):
        if hasattr(self, "_values"):
            values = self._values
        else:
            (values,) = self.base(uproot.models.TArray.Model_TArray)
            values = numpy.asarray(values, dtype=values.dtype.newbyteorder("="))

            xaxis_fNbins = self.member("fXaxis").member("fNbins")
            yaxis_fNbins = self.member("fYaxis").member("fNbins")
            zaxis_fNbins = self.member("fZaxis").member("fNbins")
            values = numpy.transpose(
                values.reshape(zaxis_fNbins + 2, yaxis_fNbins + 2, xaxis_fNbins + 2)
            )
            self._values = values

        if flow:
            return values
        else:
            return values[1:-1, 1:-1, 1:-1]

    def _values_variances(self, flow):
        values = self.values(flow=True)

        if hasattr(self, "_variances"):
            variances = self._variances
        else:
            variances = numpy.zeros(values.shape, dtype=numpy.float64)
            sumw2 = self.member("fSumw2", none_if_missing=True)
            if sumw2 is not None and len(sumw2) == self.member("fNcells"):
                sumw2 = numpy.asarray(sumw2, dtype=sumw2.dtype.newbyteorder("="))
                sumw2 = numpy.transpose(numpy.reshape(sumw2, values.shape[::-1]))
                positive = sumw2 > 0
                variances[positive] = sumw2[positive]
            else:
                positive = values > 0
                variances[positive] = values[positive]
            self._variances = variances

        if flow:
            return values, variances
        else:
            return values[1:-1, 1:-1, 1:-1], variances[1:-1, 1:-1, 1:-1]

    def to_numpy(self, flow=False, dd=False):
        """
        Args:
            flow (bool): If True, include underflow and overflow bins; otherwise,
                only normal (finite-width) bins are included.
            dd (bool): If True, the return type follows
                `numpy.histogramdd <https://numpy.org/doc/stable/reference/generated/numpy.histogramdd.html>`__;
                otherwise, it follows `numpy.histogram <https://numpy.org/doc/stable/reference/generated/numpy.histogram.html>`__
                and `numpy.histogram2d <https://numpy.org/doc/stable/reference/generated/numpy.histogram2d.html>`__.

        Converts the histogram into a form like the ones produced by the NumPy
        histogram functions.
        """
        values = self.values(flow=flow)
        xedges = self.axis(0).edges(flow=flow)
        yedges = self.axis(1).edges(flow=flow)
        zedges = self.axis(2).edges(flow=flow)
        if dd:
            return values, (xedges, yedges, zedges)
        else:
<<<<<<< HEAD
            return values, xedges, yedges, zedges

    def to_boost(self, metadata=boost_metadata, axis_metadata=boost_axis_metadata):
        return super().to_boost(metadata=metadata, axis_metadata=axis_metadata)
=======
            return values, xedges, yedges, zedges
>>>>>>> abc2cf5b
<|MERGE_RESOLUTION|>--- conflicted
+++ resolved
@@ -102,11 +102,4 @@
         if dd:
             return values, (xedges, yedges, zedges)
         else:
-<<<<<<< HEAD
-            return values, xedges, yedges, zedges
-
-    def to_boost(self, metadata=boost_metadata, axis_metadata=boost_axis_metadata):
-        return super().to_boost(metadata=metadata, axis_metadata=axis_metadata)
-=======
-            return values, xedges, yedges, zedges
->>>>>>> abc2cf5b
+            return values, xedges, yedges, zedges