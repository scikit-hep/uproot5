# BSD 3-Clause License; see https://github.com/scikit-hep/uproot4/blob/main/LICENSE

"""
This module defines the behaviors of ``TH2`` and its subclasses (not including
``TProfile2D`` and ``TH2Poly``).
"""


import numpy

import uproot


class TH2(uproot.behaviors.TH1.Histogram):
    """
    Behaviors for two-dimensional histograms: descendants of ROOT's
    ``TH2``, not including ``TProfile2D`` or ``TH2Poly``.
    """

    no_inherit = (uproot.behaviors.TH1.TH1,)

    @property
    def axes(self):
        return (self.member("fXaxis"), self.member("fYaxis"))

    def axis(self, axis):
        if axis == 0 or axis == -2 or axis == "x":
            return self.member("fXaxis")
        elif axis == 1 or axis == -1 or axis == "y":
            return self.member("fYaxis")
        else:
            raise ValueError("axis must be 0 (-2), 1 (-1) or 'x', 'y' for a TH2")

    @property
    def kind(self):
        return "COUNT"

    def values(self, flow=False):
        if hasattr(self, "_values"):
            values = self._values
        else:
            (values,) = self.base(uproot.models.TArray.Model_TArray)
            values = numpy.asarray(values, dtype=values.dtype.newbyteorder("="))
            xaxis_fNbins = self.member("fXaxis").member("fNbins")
            yaxis_fNbins = self.member("fYaxis").member("fNbins")
            values = numpy.transpose(values.reshape(yaxis_fNbins + 2, xaxis_fNbins + 2))
            self._values = values

        if flow:
            return values
        else:
            return values[1:-1, 1:-1]

    def _values_variances(self, flow):
        values = self.values(flow=True)

        if hasattr(self, "_variances"):
            variances = self._variances
        else:
            variances = numpy.zeros(values.shape, dtype=numpy.float64)
            sumw2 = self.member("fSumw2", none_if_missing=True)
            if sumw2 is not None and len(sumw2) == self.member("fNcells"):
                sumw2 = numpy.asarray(sumw2, dtype=sumw2.dtype.newbyteorder("="))
                sumw2 = numpy.transpose(numpy.reshape(sumw2, values.shape[::-1]))
                positive = sumw2 > 0
                variances[positive] = sumw2[positive]
            else:
                positive = values > 0
                variances[positive] = values[positive]
            self._variances = variances

        if flow:
            return values, variances
        else:
            return values[1:-1, 1:-1], variances[1:-1, 1:-1]

    def to_numpy(self, flow=False, dd=False):
        """
        Args:
            flow (bool): If True, include underflow and overflow bins; otherwise,
                only normal (finite-width) bins are included.
            dd (bool): If True, the return type follows
                `numpy.histogramdd <https://numpy.org/doc/stable/reference/generated/numpy.histogramdd.html>`__;
                otherwise, it follows `numpy.histogram <https://numpy.org/doc/stable/reference/generated/numpy.histogram.html>`__
                and `numpy.histogram2d <https://numpy.org/doc/stable/reference/generated/numpy.histogram2d.html>`__.

        Converts the histogram into a form like the ones produced by the NumPy
        histogram functions.
        """
        values = self.values(flow=flow)
        xedges = self.axis(0).edges(flow=flow)
        yedges = self.axis(1).edges(flow=flow)
        if dd:
            return values, (xedges, yedges)
        else:
<<<<<<< HEAD
            return values, xedges, yedges

    def to_boost(self, metadata=boost_metadata, axis_metadata=boost_axis_metadata):
        return super().to_boost(metadata=metadata, axis_metadata=axis_metadata)
=======
            return values, xedges, yedges
>>>>>>> abc2cf5b
<|MERGE_RESOLUTION|>--- conflicted
+++ resolved
@@ -93,11 +93,4 @@
         if dd:
             return values, (xedges, yedges)
         else:
-<<<<<<< HEAD
-            return values, xedges, yedges
-
-    def to_boost(self, metadata=boost_metadata, axis_metadata=boost_axis_metadata):
-        return super().to_boost(metadata=metadata, axis_metadata=axis_metadata)
-=======
-            return values, xedges, yedges
->>>>>>> abc2cf5b
+            return values, xedges, yedges