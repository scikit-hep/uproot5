# BSD 3-Clause License; see https://github.com/scikit-hep/uproot5/blob/main/LICENSE

"""
This module defines behaviors for :doc:`uproot.behaviors.RNTuple.RNTuple` and
:doc:`uproot.behaviors.RNTuple.HasFields` (both ``RField`` and
``RNTuple``).

Most of the functionality of RNTuple-reading is implemented here.

See :doc:`uproot.models.RNTuple` for deserialization of the ``RNTuple``
objects themselves.
"""
from __future__ import annotations

import sys
import warnings
from collections.abc import Mapping

import numpy

import uproot
import uproot.interpretation.grouped
import uproot.language.python
import uproot.source.chunk
from uproot._util import no_filter, unset


def iterate(
    files,
    expressions=None,  # TODO: Not implemented yet
    cut=None,  # TODO: Not implemented yet
    *,
    filter_name=no_filter,
    filter_typename=no_filter,
    filter_field=no_filter,
    aliases=None,  # TODO: Not implemented yet
    language=uproot.language.python.python_language,  # TODO: Not implemented yet
    step_size="100 MB",
    decompression_executor=None,  # TODO: Not implemented yet
    library="ak",  # TODO: Not implemented yet
    ak_add_doc=False,
    how=None,
    report=False,  # TODO: Not implemented yet
    allow_missing=False,  # TODO: Not implemented yet
    # For compatibility reasons we also accepts kwargs meant for TTrees
    filter_branch=unset,
    interpretation_executor=unset,
    custom_classes=unset,
    **options,
):
    """
    Args:
        files: See below.
        expressions (None, str, or list of str): Names of ``RFields`` or
            aliases to convert to arrays or mathematical expressions of them.
            Uses the ``language`` to evaluate. If None, all ``RFields``
            selected by the filters are included. (Not implemented yet.)
        cut (None or str): If not None, this expression filters all of the
            ``expressions``. (Not implemented yet.)
        filter_name (None, glob string, regex string in ``"/pattern/i"`` syntax, function of str \u2192 bool, or iterable of the above): A
            filter to select ``TBranches`` by name.
        filter_typename (None, glob string, regex string in ``"/pattern/i"`` syntax, function of str \u2192 bool, or iterable of the above): A
            filter to select ``TBranches`` by type.
        filter_field (None or function of :doc:`uproot.models.RNTuple.RField` \u2192 bool, or None): A
            filter to select ``RFields`` using the full
            :doc:`uproot.models.RNTuple.RField` object. If the function
            returns False or None, the ``RField`` is excluded; if the function
            returns True, it is included.
        aliases (None or dict of str \u2192 str): Mathematical expressions that
            can be used in ``expressions`` or other aliases.
            Uses the ``language`` engine to evaluate. (Not implemented yet.)
        language (:doc:`uproot.language.Language`): Language used to interpret
            the ``expressions`` and ``aliases``. (Not implemented yet.)
        step_size (int or str): If an integer, the maximum number of entries to
            include in each iteration step; if a string, the maximum memory size
            to include. The string must be a number followed by a memory unit,
            such as "100 MB".
        decompression_executor (None or Executor with a ``submit`` method): The
            executor that is used to decompress ``RPages``; if None, a
            :doc:`uproot.source.futures.TrivialExecutor` is created. (Not implemented yet.)
        library (str or :doc:`uproot.interpretation.library.Library`): The library
            that is used to represent arrays. Options are ``"np"`` for NumPy,
            ``"ak"`` for Awkward Array, and ``"pd"`` for Pandas. (Not implemented yet.)
        ak_add_doc (bool | dict ): If True and ``library="ak"``, add the RField ``description``
            to the Awkward ``__doc__`` parameter of the array.
            if dict = {key:value} and ``library="ak"``, add the RField ``value`` to the
            Awkward ``key`` parameter of the array.
        how (None, str, or container type): Library-dependent instructions
            for grouping. The only recognized container types are ``tuple``,
            ``list``, and ``dict``. Note that the container *type itself*
            must be passed as ``how``, not an instance of that type (i.e.
            ``how=tuple``, not ``how=()``).
        report (bool): If True, this generator yields
            (arrays, :doc:`uproot.behaviors.TBranch.Report`) pairs; if False,
            it only yields arrays. The report has data about the ``TFile``,
            ``TTree``, and global and local entry ranges.
        allow_missing (bool): If True, skip over any files that do not contain
            the specified ``RNTuple``.
        filter_branch (None or function of :doc:`uproot.models.RNTuple.RField` \u2192 bool): An alias for ``filter_field`` included
            for compatibility with software that was used for :doc:`uproot.behaviors.TBranch.TBranch`. This argument should not be used
            and will be removed in a future version.
        interpretation_executor (None): This argument is not used and is only included for now
            for compatibility with software that was used for :doc:`uproot.behaviors.TBranch.TBranch`. This argument should not be used
            and will be removed in a future version.
        custom_classes (None): This argument is not used and is only included for now
            for compatibility with software that was used for :doc:`uproot.behaviors.TBranch.TBranch`. This argument should not be used
            and will be removed in a future version.
        options: See below.

    Iterates through contiguous chunks of entries from a set of files.

    For example:

    .. code-block:: python

        >>> for array in uproot.iterate("files*.root:ntuple", filter_names=["x", "y"], step_size=100):
        ...     # each of the following have 100 entries
        ...     array["x"], array["y"]

    Allowed types for the ``files`` parameter:

    * str/bytes: relative or absolute filesystem path or URL, without any colons
      other than Windows drive letter or URL schema.
      Examples: ``"rel/file.root"``, ``"C:\\abs\\file.root"``, ``"http://where/what.root"``
    * str/bytes: same with an object-within-ROOT path, separated by a colon.
      Example: ``"rel/file.root:tdirectory/rntuple"``
    * pathlib.Path: always interpreted as a filesystem path or URL only (no
      object-within-ROOT path), regardless of whether there are any colons.
      Examples: ``Path("rel:/file.root")``, ``Path("/abs/path:stuff.root")``
    * glob syntax in str/bytes and pathlib.Path.
      Examples: ``Path("rel/*.root")``, ``"/abs/*.root:tdirectory/rntuple"``
    * dict: keys are filesystem paths, values are objects-within-ROOT paths.
      Example: ``{{"/data_v1/*.root": "rntuple_v1", "/data_v2/*.root": "rntuple_v2"}}``
    * already-open RNTuple objects.
    * iterables of the above.

    Options (type; default): (Not implemented yet.)

    * handler (:doc:`uproot.source.chunk.Source` class; None)
    * timeout (float for HTTP, int for XRootD; 30)
    * max_num_elements (None or int; None)
    * num_workers (int; 1)
    * use_threads (bool; False on the emscripten platform (i.e. in a web browser), else True)
    * num_fallback_workers (int; 10)
    * begin_chunk_size (memory_size; 403, the smallest a ROOT file can be)
    * minimal_ttree_metadata (bool; True)

    See also :ref:`uproot.behaviors.RNTuple.HasFields.iterate` to iterate
    within a single file.

    Other file entry points:

    * :doc:`uproot.reading.open`: opens one file to read any of its objects.
    * :doc:`uproot.behaviors.RNTuple.iterate` (this function): iterates through
      chunks of contiguous entries in ``RNTuples``.
    * :doc:`uproot.behaviors.RNTuple.concatenate`: returns a single concatenated
      array from ``RNTuples``.
    * :doc:`uproot._dask.dask`: returns an unevaluated Dask array from ``RNTuples``.
    """
    files = uproot._util.regularize_files(files, steps_allowed=False, **options)
    library = uproot.interpretation.library._regularize_library(library)

    for file_path, object_path in files:
        hasfields = uproot._util.regularize_object_path(
            file_path, object_path, None, allow_missing, options
        )

        if hasfields is not None:
            with hasfields:
                try:
                    yield from hasfields.iterate(
                        expressions=expressions,
                        cut=cut,
                        filter_name=filter_name,
                        filter_typename=filter_typename,
                        filter_field=filter_field,
                        aliases=aliases,
                        language=language,
                        step_size=step_size,
                        decompression_executor=decompression_executor,
                        library=library,
                        ak_add_doc=ak_add_doc,
                        how=how,
                        report=report,
                        filter_branch=filter_branch,
                        interpretation_executor=interpretation_executor,
                    )

                except uproot.exceptions.KeyInFileError:
                    if allow_missing:
                        continue
                    else:
                        raise


def concatenate(
    files,
    expressions=None,  # TODO: Not implemented yet
    cut=None,  # TODO: Not implemented yet
    *,
    filter_name=no_filter,
    filter_typename=no_filter,
    filter_field=no_filter,
    aliases=None,  # TODO: Not implemented yet
    language=uproot.language.python.python_language,  # TODO: Not implemented yet
    entry_start=None,
    entry_stop=None,
    decompression_executor=None,  # TODO: Not implemented yet
    library="ak",  # TODO: Not implemented yet
    ak_add_doc=False,
    how=None,
    allow_missing=False,
    # For compatibility reasons we also accepts kwargs meant for TTrees
    filter_branch=unset,
    interpretation_executor=unset,
    custom_classes=unset,
    **options,
):
    """
    Args:
        files: See below.
        expressions (None, str, or list of str): Names of ``RFields`` or
            aliases to convert to arrays or mathematical expressions of them.
            Uses the ``language`` to evaluate. If None, all ``RFields``
            selected by the filters are included. (Not implemented yet.)
        cut (None or str): If not None, this expression filters all of the
            ``expressions``. (Not implemented yet.)
        filter_name (None, glob string, regex string in ``"/pattern/i"`` syntax, function of str \u2192 bool, or iterable of the above): A
            filter to select ``TBranches`` by name.
        filter_typename (None, glob string, regex string in ``"/pattern/i"`` syntax, function of str \u2192 bool, or iterable of the above): A
            filter to select ``TBranches`` by type.
        filter_field (None or function of :doc:`uproot.models.RNTuple.RField` \u2192 bool, or None): A
            filter to select ``RFields`` using the full
            :doc:`uproot.models.RNTuple.RField` object. If the function
            returns False or None, the ``RField`` is excluded; if the function
            returns True, it is included.
        aliases (None or dict of str \u2192 str): Mathematical expressions that
            can be used in ``expressions`` or other aliases.
            Uses the ``language`` engine to evaluate. (Not implemented yet.)
        language (:doc:`uproot.language.Language`): Language used to interpret
            the ``expressions`` and ``aliases``. (Not implemented yet.)
        entry_start (None or int): The first entry to include. If None, start
            at zero. If negative, count from the end, like a Python slice.
        entry_stop (None or int): The first entry to exclude (i.e. one greater
            than the last entry to include). If None, stop at
            :ref:`uproot.behaviors.RNTuple.HasFields.num_entries`. If negative,
            count from the end, like a Python slice.
        decompression_executor (None or Executor with a ``submit`` method): The
            executor that is used to decompress ``RPages``; if None, a
            :doc:`uproot.source.futures.TrivialExecutor` is created. (Not implemented yet.)
        library (str or :doc:`uproot.interpretation.library.Library`): The library
            that is used to represent arrays. Options are ``"np"`` for NumPy,
            ``"ak"`` for Awkward Array, and ``"pd"`` for Pandas. (Not implemented yet.)
        ak_add_doc (bool | dict ): If True and ``library="ak"``, add the RField ``description``
            to the Awkward ``__doc__`` parameter of the array.
            if dict = {key:value} and ``library="ak"``, add the RField ``value`` to the
            Awkward ``key`` parameter of the array.
        how (None, str, or container type): Library-dependent instructions
            for grouping. The only recognized container types are ``tuple``,
            ``list``, and ``dict``. Note that the container *type itself*
            must be passed as ``how``, not an instance of that type (i.e.
            ``how=tuple``, not ``how=()``).
        report (bool): If True, this generator yields
            (arrays, :doc:`uproot.behaviors.TBranch.Report`) pairs; if False,
            it only yields arrays. The report has data about the ``TFile``,
            ``TTree``, and global and local entry ranges.
        allow_missing (bool): If True, skip over any files that do not contain
            the specified ``RNTuple``.
        filter_branch (None or function of :doc:`uproot.models.RNTuple.RField` \u2192 bool): An alias for ``filter_field`` included
            for compatibility with software that was used for :doc:`uproot.behaviors.TBranch.TBranch`. This argument should not be used
            and will be removed in a future version.
        interpretation_executor (None): This argument is not used and is only included for now
            for compatibility with software that was used for :doc:`uproot.behaviors.TBranch.TBranch`. This argument should not be used
            and will be removed in a future version.
        custom_classes (None): This argument is not used and is only included for now
            for compatibility with software that was used for :doc:`uproot.behaviors.TBranch.TBranch`. This argument should not be used
            and will be removed in a future version.
        options: See below.

    Returns an array with data from a set of files concatenated into one.

    For example:

    .. code-block:: python

        >>> array = uproot.concatenate("files*.root:ntuple", filter_field=["x", "y"])

    Depending on the number of files, the number of selected ``RFields``, and
    the size of your computer's memory, this function might not have enough
    memory to run.

    Allowed types for the ``files`` parameter:

    * str/bytes: relative or absolute filesystem path or URL, without any colons
      other than Windows drive letter or URL schema.
      Examples: ``"rel/file.root"``, ``"C:\\abs\\file.root"``, ``"http://where/what.root"``
    * str/bytes: same with an object-within-ROOT path, separated by a colon.
      Example: ``"rel/file.root:tdirectory/rntuple"``
    * pathlib.Path: always interpreted as a filesystem path or URL only (no
      object-within-ROOT path), regardless of whether there are any colons.
      Examples: ``Path("rel:/file.root")``, ``Path("/abs/path:stuff.root")``
    * glob syntax in str/bytes and pathlib.Path.
      Examples: ``Path("rel/*.root")``, ``"/abs/*.root:tdirectory/rntuple"``
    * dict: keys are filesystem paths, values are objects-within-ROOT paths.
      Example: ``{{"/data_v1/*.root": "rntuple_v1", "/data_v2/*.root": "rntuple_v2"}}``
    * already-open RNTuple objects.
    * iterables of the above.

    Options (type; default): (Not implemented yet.)

    * handler (:doc:`uproot.source.chunk.Source` class; None)
    * timeout (float for HTTP, int for XRootD; 30)
    * max_num_elements (None or int; None)
    * num_workers (int; 1)
    * use_threads (bool; False on the emscripten platform (i.e. in a web browser), else True)
    * num_fallback_workers (int; 10)
    * begin_chunk_size (memory_size; 403, the smallest a ROOT file can be)
    * minimal_ttree_metadata (bool; True)

    Other file entry points:

    * :doc:`uproot.reading.open`: opens one file to read any of its objects.
    * :doc:`uproot.behaviors.RNTuple.iterate`: iterates through chunks of
      contiguous entries in ``RNTuples``.
    * :doc:`uproot.behaviors.RNTuple.concatenate` (this function): returns a
      single concatenated array from ``RNTuples``.
    * :doc:`uproot._dask.dask`: returns an unevaluated Dask array from ``RNTuples``.
    """
    files = uproot._util.regularize_files(files, steps_allowed=False, **options)
    library = uproot.interpretation.library._regularize_library(library)

    all_arrays = []
    global_start = 0
    global_stop = 0

    all_hasfields = []
    for file_path, object_path in files:
        _hasfields = uproot._util.regularize_object_path(
            file_path, object_path, None, allow_missing, options
        )
        if _hasfields is not None:
            all_hasfields.append(_hasfields)

    total_num_entries = sum(hasfields.num_entries for hasfields in all_hasfields)
    entry_start, entry_stop = uproot.behaviors.TBranch._regularize_entries_start_stop(
        total_num_entries, entry_start, entry_stop
    )
    for hasfields in all_hasfields:
        with hasfields:
            nentries = hasfields.num_entries
            global_stop += nentries

            if (
                global_start <= entry_start < global_stop
                or global_start < entry_stop <= global_stop
            ):
                # overlap, read only the overlapping entries
                local_entry_start = max(
                    0, entry_start - global_start
                )  # need to clip to 0
                local_entry_stop = entry_stop - global_start  # overflows are fine
            elif entry_start >= global_stop or entry_stop <= global_start:  # no overlap
                # outside of this file's range -> skip
                global_start = global_stop
                continue
            else:
                # read all entries
                local_entry_start = 0
                local_entry_stop = nentries

            try:
                arrays = hasfields.arrays(
                    expressions=expressions,
                    cut=cut,
                    filter_name=filter_name,
                    filter_typename=filter_typename,
                    filter_field=filter_field,
                    aliases=aliases,
                    language=language,
                    entry_start=local_entry_start,
                    entry_stop=local_entry_stop,
                    decompression_executor=decompression_executor,
                    array_cache=None,
                    library=library,
                    ak_add_doc=ak_add_doc,
                    how=how,
                    filter_branch=filter_branch,
                    interpretation_executor=interpretation_executor,
                )
                arrays = library.global_index(arrays, global_start)
            except uproot.exceptions.KeyInFileError:
                if allow_missing:
                    continue
                else:
                    raise

            all_arrays.append(arrays)
            global_start = global_stop

    return library.concatenate(all_arrays)


class HasFields(Mapping):
    """
    Abstract class of behaviors for anything that "has fields," namely
    :doc:`uproot.models.RNTuple.RNTuple` and
    :doc:`uproot.models.RNTuple.RField`, which mostly consist of array-reading
    methods.

    A :doc:`uproot.behaviors.RNTuple.HasFields` is a Python ``Mapping``, which
    uses square bracket syntax to extract subfields:

    .. code-block:: python

        my_rntuple["field"]
        my_rntuple["field"]["subfield"]
        my_rntuple["field.subfield"]
        my_rntuple["field.subfield.subsubfield"]
        my_rntuple["field/subfield/subsubfield"]
        my_rntuple["field\\subfield\\subsubfield"]
    """

    @property
    def ntuple(self):
        """
        The :doc:`uproot.models.RNTuple.RNTuple` that this
        :doc:`uproot.models.RNTuple.HasFields` is part of.
        """
        return self._ntuple

    @property
    def num_entries(self):
        """
        The number of entries in the ``RNTuple``.
        """
        if isinstance(self, uproot.behaviors.RNTuple.RNTuple):
            if self._num_entries is None:
                self._num_entries = sum(x.num_entries for x in self.cluster_summaries)
            return self._num_entries
        return self.ntuple.num_entries

    @property
    def fields(self):
        """
        The list of :doc:`uproot.models.RNTuple.RField` directly under
        this :doc:`uproot.models.RNTuple.RNTuple` or
        :doc:`uproot.models.RNTuple.RField` (i.e. not recursive).
        """
        if self._fields is None:
            rntuple = self.ntuple
            if isinstance(self, uproot.behaviors.RNTuple.RNTuple):
                fields = [
                    rntuple.all_fields[i]
                    for i, f in enumerate(rntuple.field_records)
                    if f.parent_field_id == i
                ]
            else:
                fields = [
                    rntuple.all_fields[i]
                    for i, f in enumerate(rntuple.field_records)
                    if f.parent_field_id == self._fid and f.parent_field_id != i
                ]
            self._fields = fields
        return self._fields

    @property
    def path(self):
        """
        The full path of the field in the :doc:`uproot.models.RNTuple.RNTuple`. When it is
        the ``RNTuple`` itself, this is ``"."``.
        """
        if isinstance(self, uproot.behaviors.RNTuple.RNTuple):
            return "."
        if self._path is None:
            path = self.name
            parent = self.parent
            field = self
            while not isinstance(parent, uproot.behaviors.RNTuple.RNTuple):
                path = f"{parent.name}.{path}"
                field = parent
                parent = field.parent
            self._path = path
        return self._path

    def to_akform(
        self,
        *,
        filter_name=no_filter,
        filter_typename=no_filter,
        filter_field=no_filter,
        ak_add_doc=False,
        # For compatibility reasons we also accepts kwargs meant for TTrees
        filter_branch=unset,
    ):
        """
        Args:
            filter_name (None, glob string, regex string in ``"/pattern/i"`` syntax, function of str \u2192 bool, or iterable of the above): A
                filter to select ``RFields``s by name.
            filter_typename (None, glob string, regex string in ``"/pattern/i"`` syntax, function of str \u2192 bool, or iterable of the above): A
                filter to select ``RFields`` by type.
            filter_field (None or function of :doc:`uproot.models.RNTuple.RField` \u2192 bool): A
                filter to select ``RFields`` using the full
                :doc:`uproot.models.RNTuple.RField` object. The ``RField`` is
                included if the function returns True, excluded if it returns False.
            ak_add_doc (bool | dict ): If True and ``library="ak"``, add the RField ``description``
                to the Awkward ``__doc__`` parameter of the array.
                if dict = {key:value} and ``library="ak"``, add the RField ``value`` to the
                Awkward ``key`` parameter of the array.
            filter_branch (None or function of :doc:`uproot.models.RNTuple.RField` \u2192 bool): An alias for ``filter_field`` included
                for compatibility with software that was used for :doc:`uproot.behaviors.TBranch.TBranch`. This argument should not be used
                and will be removed in a future version.

        Returns the an Awkward Form with the structure of the data in the ``RNTuple`` or ``RField``.
        """
        ak = uproot.extras.awkward()

        keys = self.keys(
            filter_name=filter_name,
            filter_typename=filter_typename,
            filter_field=filter_field,
            filter_branch=filter_branch,
        )
        rntuple = self.ntuple

        top_names = []
        record_list = []
        if self is rntuple:
            for field in self.fields:
                # the field needs to be in the keys or be a parent of a field in the keys
                if any(key.startswith(field.name) for key in keys):
                    top_names.append(field.name)
                    record_list.append(
                        rntuple.field_form(field.field_id, keys, ak_add_doc=ak_add_doc)
                    )
        else:
            # Always use the full path for keys
            # Also include the field itself
            keys = [self.path] + [f"{self.path}.{k}" for k in keys]
            # The field needs to be in the keys or be a parent of a field in the keys
            if any(key.startswith(self.path) for key in keys):
                top_names.append(self.name)
                record_list.append(
                    rntuple.field_form(self.field_id, keys, ak_add_doc=ak_add_doc)
                )

        parameters = None
        if isinstance(ak_add_doc, bool) and ak_add_doc and self.description != "":
            parameters = {"__doc__": self.description}
        elif isinstance(ak_add_doc, dict) and self is not rntuple:
            parameters = {
                key: self.__getattribute__(value) for key, value in ak_add_doc.items()
            }

        form = ak.forms.RecordForm(
            record_list, top_names, form_key="toplevel", parameters=parameters
        )
        return form

    def arrays(
        self,
        expressions=None,  # TODO: Not implemented yet
        cut=None,  # TODO: Not implemented yet
        *,
        filter_name=no_filter,
        filter_typename=no_filter,
        filter_field=no_filter,
        aliases=None,  # TODO: Not implemented yet
        language=uproot.language.python.python_language,  # TODO: Not implemented yet
        entry_start=None,
        entry_stop=None,
        decompression_executor=None,  # TODO: Not implemented yet
        array_cache="inherit",  # TODO: Not implemented yet
        library="ak",  # TODO: Not implemented yet
        backend="cpu",  # TODO: Not Implemented yet
        use_GDS=False,
        ak_add_doc=False,
        how=None,
        # For compatibility reasons we also accepts kwargs meant for TTrees
        interpretation_executor=None,
        filter_branch=unset,
    ):
        """
        Args:
            expressions (None, str, or list of str): Names of ``RFields`` or
                aliases to convert to arrays or mathematical expressions of them.
                Uses the ``language`` to evaluate. If None, all ``RFields``
                selected by the filters are included. (Not implemented yet.)
            cut (None or str): If not None, this expression filters all of the
                ``expressions``. (Not implemented yet.)
            filter_name (None, glob string, regex string in ``"/pattern/i"`` syntax, function of str \u2192 bool, or iterable of the above): A
                filter to select ``RFields`` by name.
            filter_typename (None, glob string, regex string in ``"/pattern/i"`` syntax, function of str \u2192 bool, or iterable of the above): A
                filter to select ``RFields`` by type.
            filter_branch (None or function of :doc:`uproot.models.RNTuple.RField` \u2192 bool, or None): A
                filter to select ``RFields`` using the full
                :doc:`uproot.models.RNTuple.RField` object. If the function
                returns False or None, the ``RField`` is excluded; if the function
                returns True, it is included.
            aliases (None or dict of str \u2192 str): Mathematical expressions that
                can be used in ``expressions`` or other aliases.
                Uses the ``language`` engine to evaluate. (Not implemented yet.)
            language (:doc:`uproot.language.Language`): Language used to interpret
                the ``expressions`` and ``aliases``. (Not implemented yet.)
            entry_start (None or int): The first entry to include. If None, start
                at zero. If negative, count from the end, like a Python slice.
            entry_stop (None or int): The first entry to exclude (i.e. one greater
                than the last entry to include). If None, stop at
                :ref:`uproot.behaviors.RNTuple.RNTuple.num_entries`. If negative,
                count from the end, like a Python slice.
            decompression_executor (None or Executor with a ``submit`` method): The
                executor that is used to decompress ``RPages``; if None, the
                file's :ref:`uproot.reading.ReadOnlyFile.decompression_executor`
                is used. (Not implemented yet.)
            array_cache ("inherit", None, MutableMapping, or memory size): Cache of arrays;
                if "inherit", use the file's cache; if None, do not use a cache;
                if a memory size, create a new cache of this size. (Not implemented yet.)
            library (str or :doc:`uproot.interpretation.library.Library`): The library
                that is used to represent arrays. Options are ``"np"`` for NumPy,
                ``"ak"`` for Awkward Array, and ``"pd"`` for Pandas. (Not implemented yet.)
<<<<<<< HEAD
            ak_add_doc (bool | dict ): If True and ``library="ak"``, add the RField ``description``
=======
            backend (str): The backend Awkward Array will use.
            use_GDS (bool): If True and ``backend="cuda"`` will use kvikIO bindings
                to CuFile to provide direct memory access (DMA) transfers between GPU
                memory and storage. KvikIO bindings to nvcomp decompress data
                buffers.
            ak_add_doc (bool | dict ): If True and ``library="ak"``, add the RField ``name``
>>>>>>> 218b620f
                to the Awkward ``__doc__`` parameter of the array.
                if dict = {key:value} and ``library="ak"``, add the RField ``value`` to the
                Awkward ``key`` parameter of the array.
            how (None, str, or container type): Library-dependent instructions
                for grouping. The only recognized container types are ``tuple``,
                ``list``, and ``dict``. Note that the container *type itself*
                must be passed as ``how``, not an instance of that type (i.e.
                ``how=tuple``, not ``how=()``).
            interpretation_executor (None): This argument is not used and is only included for now
                for compatibility with software that was used for :doc:`uproot.behaviors.TBranch.TBranch`. This argument should not be used
                and will be removed in a future version.
            filter_branch (None or function of :doc:`uproot.models.RNTuple.RField` \u2192 bool): An alias for ``filter_field`` included
                for compatibility with software that was used for :doc:`uproot.behaviors.TBranch.TBranch`. This argument should not be used
                and will be removed in a future version.

        Returns a group of arrays from the ``RNTuple``.

        For example:

        .. code-block:: python

            >>> my_ntuple.arrays()
            <Array [{my_vector: [1, 2]}, {...}] type='2 * {my_vector: var * int64}'>

        See also :ref:`uproot.behaviors.RNTuple.HasFields.array` to read a single
        ``RField`` as an array.

        See also :ref:`uproot.behaviors.RNTuple.HasFields.iterate` to iterate over
        the array in contiguous ranges of entries.
        """
        if not use_GDS:
            return self._arrays(
                expressions,
                cut,
                filter_name=filter_name,
                filter_typename=filter_typename,
                filter_field=filter_field,
                aliases=aliases,  # TODO: Not implemented yet
                language=language,  # TODO: Not implemented yet
                entry_start=entry_start,
                entry_stop=entry_stop,
                decompression_executor=decompression_executor,  # TODO: Not implemented yet
                array_cache=array_cache,  # TODO: Not implemented yet
                library=library,  # TODO: Not implemented yet
                backend=backend,  # TODO: Not Implemented yet
                ak_add_doc=ak_add_doc,
                how=how,
                # For compatibility reasons we also accepts kwargs meant for TTrees
                interpretation_executor=interpretation_executor,
                filter_branch=filter_branch,
            )

        elif use_GDS and backend == "cuda":
            return self._arrays_GDS(
                expressions,
                cut,
                filter_name=filter_name,
                filter_typename=filter_typename,
                filter_field=filter_field,
                aliases=aliases,  # TODO: Not implemented yet
                language=language,  # TODO: Not implemented yet
                entry_start=entry_start,
                entry_stop=entry_stop,
                decompression_executor=decompression_executor,  # TODO: Not implemented yet
                array_cache=array_cache,  # TODO: Not implemented yet
                library=library,  # TODO: Not implemented yet
                backend=backend,  # TODO: Not Implemented yet
                ak_add_doc=ak_add_doc,
                how=how,
                # For compatibility reasons we also accepts kwargs meant for TTrees
                interpretation_executor=interpretation_executor,
                filter_branch=filter_branch,
            )

        elif use_GDS and backend != "cuda":
            raise NotImplementedError(
                f"Backend {backend} GDS support not implemented.".format(backend)
            )

    def _arrays(
        self,
        expressions=None,  # TODO: Not implemented yet
        cut=None,  # TODO: Not implemented yet
        *,
        filter_name=no_filter,
        filter_typename=no_filter,
        filter_field=no_filter,
        aliases=None,  # TODO: Not implemented yet
        language=uproot.language.python.python_language,  # TODO: Not implemented yet
        entry_start=None,
        entry_stop=None,
        decompression_executor=None,  # TODO: Not implemented yet
        array_cache="inherit",  # TODO: Not implemented yet
        library="ak",  # TODO: Not implemented yet
        backend="cpu",  # TODO: Not Implemented yet
        ak_add_doc=False,
        how=None,
        # For compatibility reasons we also accepts kwargs meant for TTrees
        interpretation_executor=None,
        filter_branch=unset,
    ):
        """
        Returns a group of arrays from the ``RNTuple``.

        For example:

        .. code-block:: python

            >>> my_ntuple.arrays()
            <Array [{my_vector: [1, 2]}, {...}] type='2 * {my_vector: var * int64}'>

        See also :ref:`uproot.behaviors.RNTuple.HasFields.array` to read a single
        ``RField`` as an array.

        See also :ref:`uproot.behaviors.RNTuple.HasFields.iterate` to iterate over
        the array in contiguous ranges of entries.
        """
        # This temporarily provides basic functionality while expressions are properly implemented
        if expressions is not None:
            if filter_name == no_filter:
                filter_name = expressions
            else:
                raise ValueError(
                    "Expressions are not supported yet. They are currently equivalent to filter_name."
                )

        entry_start, entry_stop = (
            uproot.behaviors.TBranch._regularize_entries_start_stop(
                self.num_entries, entry_start, entry_stop
            )
        )
        library = uproot.interpretation.library._regularize_library(library)

        clusters = self.ntuple.cluster_summaries
        cluster_starts = numpy.array([c.num_first_entry for c in clusters])
        start_cluster_idx = (
            numpy.searchsorted(cluster_starts, entry_start, side="right") - 1
        )
        stop_cluster_idx = numpy.searchsorted(cluster_starts, entry_stop, side="right")
        cluster_num_entries = numpy.sum(
            [c.num_entries for c in clusters[start_cluster_idx:stop_cluster_idx]]
        )

        form = self.to_akform(
            filter_name=filter_name,
            filter_typename=filter_typename,
            filter_field=filter_field,
            filter_branch=filter_branch,
            ak_add_doc=ak_add_doc,
        )

        # only read columns mentioned in the awkward form
        target_cols = []
        container_dict = {}
        _recursive_find(form, target_cols)

        for key in target_cols:
            if "column" in key and "union" not in key:
                key_nr = int(key.split("-")[1])

                dtype_byte = self.ntuple.column_records[key_nr].type

                content = self.ntuple.read_col_pages(
                    key_nr,
                    range(start_cluster_idx, stop_cluster_idx),
                    dtype_byte=dtype_byte,
                    pad_missing_element=True,
                )
                _fill_container_dict(container_dict, content, key, dtype_byte)

        cluster_offset = cluster_starts[start_cluster_idx]
        entry_start -= cluster_offset
        entry_stop -= cluster_offset
        arrays = uproot.extras.awkward().from_buffers(
            form,
            cluster_num_entries,
            container_dict,
            allow_noncanonical_form=True,
        )[entry_start:entry_stop]

        arrays = uproot.extras.awkward().to_backend(arrays, backend=backend)
        # no longer needed; save memory
        del container_dict

        # FIXME: This is not right, but it might temporarily work
        if library.name == "np":
            return arrays.to_numpy()

        # TODO: This should be done with library.group, if possible
        if how is tuple:
            arrays = tuple(arrays[f] for f in arrays.fields)
        elif how is list:
            arrays = [arrays[f] for f in arrays.fields]
        elif how is dict:
            arrays = {f: arrays[f] for f in arrays.fields}
        elif how is not None:
            raise ValueError(
                f"unrecognized 'how' parameter: {how}. Options are None, tuple, list and dict."
            )

        return arrays

    def _arrays_GDS(
        self,
        expressions=None,  # TODO: Not implemented yet
        cut=None,  # TODO: Not implemented yet
        *,
        filter_name=no_filter,
        filter_typename=no_filter,
        filter_field=no_filter,
        aliases=None,  # TODO: Not implemented yet
        language=uproot.language.python.python_language,  # TODO: Not implemented yet
        entry_start=None,
        entry_stop=None,
        decompression_executor=None,  # TODO: Not implemented yet
        array_cache="inherit",  # TODO: Not implemented yet
        library="ak",  # TODO: Not implemented yet
        backend="cuda",  # TODO: Not Implemented yet
        ak_add_doc=False,
        how=None,
        # For compatibility reasons we also accepts kwargs meant for TTrees
        interpretation_executor=None,
        filter_branch=unset,
    ):
        """
        Current GDS support is limited to nvidia GPUs. The python library kvikIO is
        a required dependency for Uproot GDS reading which can be installed by
        calling pip install uproot[GDS_cuX] where X corresponds to the major cuda
        version available on the user's system.

        Returns a group of arrays from the ``RNTuple``.

        For example:

        .. code-block:: python

            >>> my_ntuple.arrays(useGDS = True, backend = "cuda")
            <Array [{my_vector: [1, 2]}, {...}] type='2 * {my_vector: var * int64}'>


        """
        # This temporarily provides basic functionality while expressions are properly implemented
        if expressions is not None:
            if filter_name == no_filter:
                filter_name = expressions
            else:
                raise ValueError(
                    "Expressions are not supported yet. They are currently equivalent to filter_name."
                )

        #####
        # Find clusters to read that contain data from entry_start to entry_stop
        entry_start, entry_stop = (
            uproot.behaviors.TBranch._regularize_entries_start_stop(
                self.num_entries, entry_start, entry_stop
            )
        )
        clusters = self.ntuple.cluster_summaries
        cluster_starts = numpy.array([c.num_first_entry for c in clusters])
        start_cluster_idx = (
            numpy.searchsorted(cluster_starts, entry_start, side="right") - 1
        )
        stop_cluster_idx = numpy.searchsorted(cluster_starts, entry_stop, side="right")
        cluster_num_entries = numpy.sum(
            [c.num_entries for c in clusters[start_cluster_idx:stop_cluster_idx]]
        )

        # Get form for requested columns
        form = self.to_akform(
            filter_name=filter_name,
            filter_typename=filter_typename,
            filter_field=filter_field,
            filter_branch=filter_branch,
        )

        # Only read columns mentioned in the awkward form
        target_cols = []
        container_dict = {}

        _recursive_find(form, target_cols)

        #####
        # Read and decompress all columns' data
        clusters_datas = self.ntuple.gpu_read_clusters(
            target_cols, start_cluster_idx, stop_cluster_idx
        )
        clusters_datas._decompress()
        #####
        # Deserialize decompressed datas
        content_dict = self.ntuple.gpu_deserialize_decompressed_content(
            clusters_datas, start_cluster_idx, stop_cluster_idx
        )
        #####
        # Reconstitute arrays to an awkward array
        container_dict = {}
        # Debugging
        for key in target_cols:
            if "column" in key and "union" not in key:
                key_nr = int(key.split("-")[1])

                dtype_byte = self.ntuple.column_records[key_nr].type
                content = content_dict[key_nr]
                _fill_container_dict(container_dict, content, key, dtype_byte)

        cluster_offset = cluster_starts[start_cluster_idx]
        entry_start -= cluster_offset
        entry_stop -= cluster_offset

        arrays = uproot.extras.awkward().from_buffers(
            form,
            cluster_num_entries,
            container_dict,
            allow_noncanonical_form=True,
            backend="cuda",
        )[entry_start:entry_stop]

        # Free memory
        del content_dict, container_dict, clusters_datas

        return arrays

    def __array__(self, *args, **kwargs):
        if isinstance(self, uproot.behaviors.RNTuple.RNTuple):
            out = self.arrays(library="np")
        else:
            out = self.array(library="np")
        if args == () and kwargs == {}:
            return out
        else:
            return numpy.array(out, *args, **kwargs)

    def iterate(
        self,
        expressions=None,  # TODO: Not implemented yet
        cut=None,  # TODO: Not implemented yet
        *,
        filter_name=no_filter,
        filter_typename=no_filter,
        filter_field=no_filter,
        aliases=None,  # TODO: Not implemented yet
        language=uproot.language.python.python_language,  # TODO: Not implemented yet
        entry_start=None,
        entry_stop=None,
        step_size="100 MB",
        decompression_executor=None,  # TODO: Not implemented yet
        library="ak",  # TODO: Not implemented yet
        ak_add_doc=False,
        how=None,
        report=False,  # TODO: Not implemented yet
        # For compatibility reasons we also accepts kwargs meant for TTrees
        interpretation_executor=None,
        filter_branch=unset,
    ):
        """
        Args:
            expressions (None, str, or list of str): Names of ``RFields`` or
                aliases to convert to arrays or mathematical expressions of them.
                Uses the ``language`` to evaluate. If None, all ``RFields``
                selected by the filters are included. (Not implemented yet.)
            cut (None or str): If not None, this expression filters all of the
                ``expressions``. (Not implemented yet.)
            filter_name (None, glob string, regex string in ``"/pattern/i"`` syntax, function of str \u2192 bool, or iterable of the above): A
                filter to select ``RFields`` by name.
            filter_typename (None, glob string, regex string in ``"/pattern/i"`` syntax, function of str \u2192 bool, or iterable of the above): A
                filter to select ``EFields`` by type.
            filter_field (None or function of :doc:`uproot.models.RNTuple.RField` \u2192 bool, or None): A
                filter to select ``RFields`` using the full
                :doc:`uproot.models.RNTuple.RField` object. If the function
                returns False or None, the ``RField`` is excluded; if the function
                returns True, it is included.
            aliases (None or dict of str \u2192 str): Mathematical expressions that
                can be used in ``expressions`` or other aliases.
                Uses the ``language`` engine to evaluate. (Not implemented yet.)
            language (:doc:`uproot.language.Language`): Language used to interpret
                the ``expressions`` and ``aliases``. (Not implemented yet.)
            entry_start (None or int): The first entry to include. If None, start
                at zero. If negative, count from the end, like a Python slice.
            entry_stop (None or int): The first entry to exclude (i.e. one greater
                than the last entry to include). If None, stop at
                :ref:`uproot.behaviors.RNTuple.HasFields.num_entries`. If negative,
                count from the end, like a Python slice.
            step_size (int or str): If an integer, the maximum number of entries to
                include in each iteration step; if a string, the maximum memory size
                to include. The string must be a number followed by a memory unit,
                such as "100 MB".
            decompression_executor (None or Executor with a ``submit`` method): The
                executor that is used to decompress ``RPages``; if None, the
                file's :ref:`uproot.reading.ReadOnlyFile.decompression_executor`
                is used. (Not implemented yet.)
            library (str or :doc:`uproot.interpretation.library.Library`): The library
                that is used to represent arrays. Options are ``"np"`` for NumPy,
                ``"ak"`` for Awkward Array, and ``"pd"`` for Pandas. (Not implemented yet.)
            ak_add_doc (bool | dict ): If True and ``library="ak"``, add the RField ``description``
                to the Awkward ``__doc__`` parameter of the array.
                if dict = {key:value} and ``library="ak"``, add the RField ``value`` to the
                Awkward ``key`` parameter of the array. (Not implemented yet.)
            how (None, str, or container type): Library-dependent instructions
                for grouping. The only recognized container types are ``tuple``,
                ``list``, and ``dict``. Note that the container *type itself*
                must be passed as ``how``, not an instance of that type (i.e.
                ``how=tuple``, not ``how=()``).
            report (bool): If True, this generator yields
                (arrays, :doc:`uproot.behaviors.TBranch.Report`) pairs; if False,
                it only yields arrays. The report has data about the ``TFile``,
                ``RNTuple``, and global and local entry ranges. (Not implemented yet.)
            interpretation_executor (None): This argument is not used and is only included for now
                for compatibility with software that was used for :doc:`uproot.behaviors.TBranch.TBranch`. This argument should not be used
                and will be removed in a future version.
            filter_branch (None or function of :doc:`uproot.models.RNTuple.RField` \u2192 bool): An alias for ``filter_field`` included
                for compatibility with software that was used for :doc:`uproot.behaviors.TBranch.TBranch`. This argument should not be used
                and will be removed in a future version.

        Iterates through contiguous chunks of entries from the ``RNTuple``.

        For example:

        .. code-block:: python

            >>> for array in rntuple.iterate(filter_name=["x", "y"], step_size=100):
            ...     # each of the following have 100 entries
            ...     array["x"], array["y"]

        See also :ref:`uproot.behaviors.RNTuple.HasFields.arrays` to read
        everything in a single step, without iteration.

        See also :doc:`uproot.behaviors.RNTuple.iterate` to iterate over many
        files.
        """
        # This temporarily provides basic functionality while expressions are properly implemented
        if expressions is not None:
            if filter_name == no_filter:
                filter_name = expressions
            else:
                raise ValueError(
                    "Expressions are not supported yet. They are currently equivalent to filter_name."
                )

        entry_start, entry_stop = (
            uproot.behaviors.TBranch._regularize_entries_start_stop(
                self.ntuple.num_entries, entry_start, entry_stop
            )
        )

        akform = self.to_akform(
            filter_name=filter_name,
            filter_typename=filter_typename,
            filter_field=filter_field,
            filter_branch=filter_branch,
            ak_add_doc=ak_add_doc,
        )

        step_size = _regularize_step_size(
            self.ntuple, akform, step_size, entry_start, entry_stop
        )
        # TODO: This can be done more efficiently
        for start in range(0, self.num_entries, step_size):
            yield self._arrays(
                filter_name=filter_name,
                filter_typename=filter_typename,
                filter_field=filter_field,
                entry_start=start,
                entry_stop=start + step_size,
                library=library,
                how=how,
                filter_branch=filter_branch,
            )

    def keys(
        self,
        *,
        filter_name=no_filter,
        filter_typename=no_filter,
        filter_field=no_filter,
        recursive=True,
        full_paths=True,
        ignore_duplicates=False,
        # For compatibility reasons we also accepts kwargs meant for TTrees
        filter_branch=unset,
    ):
        """
        Args:
            filter_name (None, glob string, regex string in ``"/pattern/i"`` syntax, function of str \u2192 bool, or iterable of the above): A
                filter to select ``RFields``s by name.
            filter_typename (None, glob string, regex string in ``"/pattern/i"`` syntax, function of str \u2192 bool, or iterable of the above): A
                filter to select ``RFields`` by type.
            filter_field (None or function of :doc:`uproot.models.RNTuple.RField` \u2192 bool): A
                filter to select ``RFields`` using the full
                :doc:`uproot.models.RNTuple.RField` object. The ``RField`` is
                included if the function returns True, excluded if it returns False.
            recursive (bool): If True, descend into any nested subfields.
                If False, only return the names of the top fields.
            full_paths (bool): If True, include the full path to each subfield
                with periods (``.``); otherwise, use the descendant's name as
                the output name.
            ignore_duplicates (bool): If True, return a set of the keys; otherwise, return the full list of keys.
            filter_branch (None or function of :doc:`uproot.models.RNTuple.RField` \u2192 bool): An alias for ``filter_field`` included
                for compatibility with software that was used for :doc:`uproot.behaviors.TBranch.TBranch`. This argument should not be used
                and will be removed in a future version.

        Returns the names of the subfields as a list of strings.
        """
        return list(
            self.iterkeys(
                filter_name=filter_name,
                filter_typename=filter_typename,
                filter_field=filter_field,
                recursive=recursive,
                full_paths=full_paths,
                ignore_duplicates=ignore_duplicates,
                filter_branch=filter_branch,
            )
        )

    def values(
        self,
        *,
        filter_name=no_filter,
        filter_typename=no_filter,
        filter_field=no_filter,
        recursive=True,
        # For compatibility reasons we also accepts kwargs meant for TTrees
        filter_branch=unset,
    ):
        """
        Args:
            filter_name (None, glob string, regex string in ``"/pattern/i"`` syntax, function of str \u2192 bool, or iterable of the above): A
                filter to select ``RFields``s by name.
            filter_typename (None, glob string, regex string in ``"/pattern/i"`` syntax, function of str \u2192 bool, or iterable of the above): A
                filter to select ``RFields`` by type.
            filter_field (None or function of :doc:`uproot.models.RNTuple.RField` \u2192 bool): A
                filter to select ``RFields`` using the full
                :doc:`uproot.models.RNTuple.RField` object. The ``RField`` is
                included if the function returns True, excluded if it returns False.
            recursive (bool): If True, descend into any nested subfields.
                If False, only return the names of the top fields.
            filter_branch (None or function of :doc:`uproot.models.RNTuple.RField` \u2192 bool): An alias for ``filter_field`` included
                for compatibility with software that was used for :doc:`uproot.behaviors.TBranch.TBranch`. This argument should not be used
                and will be removed in a future version.

        Returns the subfields as a list of
        :doc:`uproot.behaviors.RField.RField`.

        (Note: with ``recursive=False``, this is the same as
        :ref:`uproot.behaviors.TBranch.HasFields.fields`.)
        """
        return list(
            self.itervalues(
                filter_name=filter_name,
                filter_typename=filter_typename,
                filter_field=filter_field,
                recursive=recursive,
                filter_branch=filter_branch,
            )
        )

    def items(
        self,
        *,
        filter_name=no_filter,
        filter_typename=no_filter,
        filter_field=no_filter,
        recursive=True,
        full_paths=True,
        # For compatibility reasons we also accepts kwargs meant for TTrees
        filter_branch=unset,
    ):
        """
        Args:
            filter_name (None, glob string, regex string in ``"/pattern/i"`` syntax, function of str \u2192 bool, or iterable of the above): A
                filter to select ``RFields``s by name.
            filter_typename (None, glob string, regex string in ``"/pattern/i"`` syntax, function of str \u2192 bool, or iterable of the above): A
                filter to select ``RFields`` by type.
            filter_field (None or function of :doc:`uproot.models.RNTuple.RField` \u2192 bool): A
                filter to select ``RFields`` using the full
                :doc:`uproot.models.RNTuple.RField` object. The ``RField`` is
                included if the function returns True, excluded if it returns False.
            recursive (bool): If True, descend into any nested subfields.
                If False, only return the names of the top fields.
            full_paths (bool): If True, include the full path to each subfield
                with periods (``.``); otherwise, use the descendant's name as
                the output name.
            filter_branch (None or function of :doc:`uproot.models.RNTuple.RField` \u2192 bool): An alias for ``filter_field`` included
                for compatibility with software that was used for :doc:`uproot.behaviors.TBranch.TBranch`. This argument should not be used
                and will be removed in a future version.

        Returns (name, field) pairs of the subfields as a list of 2-tuples
        of (str, :doc:`uproot.behaviors.RField.RField`).
        """
        return list(
            self.iteritems(
                filter_name=filter_name,
                filter_typename=filter_typename,
                filter_field=filter_field,
                recursive=recursive,
                full_paths=full_paths,
                filter_branch=filter_branch,
            )
        )

    def typenames(
        self,
        *,
        filter_name=no_filter,
        filter_typename=no_filter,
        filter_field=no_filter,
        recursive=True,
        full_paths=True,
        # For compatibility reasons we also accepts kwargs meant for TTrees
        filter_branch=unset,
    ):
        """
        Args:
            filter_name (None, glob string, regex string in ``"/pattern/i"`` syntax, function of str \u2192 bool, or iterable of the above): A
                filter to select ``RFields``s by name.
            filter_typename (None, glob string, regex string in ``"/pattern/i"`` syntax, function of str \u2192 bool, or iterable of the above): A
                filter to select ``RFields`` by type.
            filter_field (None or function of :doc:`uproot.models.RNTuple.RField` \u2192 bool): A
                filter to select ``RFields`` using the full
                :doc:`uproot.models.RNTuple.RField` object. The ``RField`` is
                included if the function returns True, excluded if it returns False.
            recursive (bool): If True, descend into any nested subfields.
                If False, only return the names of the top fields.
            full_paths (bool): If True, include the full path to each subfield
                with periods (``.``); otherwise, use the descendant's name as
                the output name.
            filter_branch (None or function of :doc:`uproot.models.RNTuple.RField` \u2192 bool): An alias for ``filter_field`` included
                for compatibility with software that was used for :doc:`uproot.behaviors.TBranch.TBranch`. This argument should not be used
                and will be removed in a future version.

        Returns (name, typename) pairs of the subfields as a dict of
        str \u2192 str.
        """
        return dict(
            self.itertypenames(
                filter_name=filter_name,
                filter_typename=filter_typename,
                filter_field=filter_field,
                recursive=recursive,
                full_paths=full_paths,
                filter_branch=filter_branch,
            )
        )

    def iterkeys(
        self,
        *,
        filter_name=no_filter,
        filter_typename=no_filter,
        filter_field=no_filter,
        recursive=True,
        full_paths=True,
        ignore_duplicates=False,
        # For compatibility reasons we also accepts kwargs meant for TTrees
        filter_branch=unset,
    ):
        """
        Args:
            filter_name (None, glob string, regex string in ``"/pattern/i"`` syntax, function of str \u2192 bool, or iterable of the above): A
                filter to select ``RFields``s by name.
            filter_typename (None, glob string, regex string in ``"/pattern/i"`` syntax, function of str \u2192 bool, or iterable of the above): A
                filter to select ``RFields`` by type.
            filter_field (None or function of :doc:`uproot.models.RNTuple.RField` \u2192 bool): A
                filter to select ``RFields`` using the full
                :doc:`uproot.models.RNTuple.RField` object. The ``RField`` is
                included if the function returns True, excluded if it returns False.
            recursive (bool): If True, descend into any nested subfields.
                If False, only return the names of the top fields.
            full_paths (bool): If True, include the full path to each subfield
                with periods (``.``); otherwise, use the descendant's name as
                the output name.
            ignore_duplicates (bool): If True, return a set of the keys; otherwise, return the full list of keys.
            filter_branch (None or function of :doc:`uproot.models.RNTuple.RField` \u2192 bool): An alias for ``filter_field`` included
                for compatibility with software that was used for :doc:`uproot.behaviors.TBranch.TBranch`. This argument should not be used
                and will be removed in a future version.


        Returns the names of the subfields as an iterator over strings.
        """
        for k, _ in self.iteritems(
            filter_name=filter_name,
            filter_typename=filter_typename,
            filter_field=filter_field,
            recursive=recursive,
            full_paths=full_paths,
            ignore_duplicates=ignore_duplicates,
            filter_branch=filter_branch,
        ):
            yield k

    def itervalues(
        self,
        *,
        filter_name=no_filter,
        filter_typename=no_filter,
        filter_field=no_filter,
        recursive=True,
        # For compatibility reasons we also accepts kwargs meant for TTrees
        filter_branch=unset,
    ):
        """
        Args:
            filter_name (None, glob string, regex string in ``"/pattern/i"`` syntax, function of str \u2192 bool, or iterable of the above): A
                filter to select ``RFields``s by name.
            filter_typename (None, glob string, regex string in ``"/pattern/i"`` syntax, function of str \u2192 bool, or iterable of the above): A
                filter to select ``RFields`` by type.
            filter_field (None or function of :doc:`uproot.models.RNTuple.RField` \u2192 bool): A
                filter to select ``RFields`` using the full
                :doc:`uproot.models.RNTuple.RField` object. The ``RField`` is
                included if the function returns True, excluded if it returns False.
            recursive (bool): If True, descend into any nested subfields.
                If False, only return the names of the top fields.
            filter_branch (None or function of :doc:`uproot.models.RNTuple.RField` \u2192 bool): An alias for ``filter_field`` included
                for compatibility with software that was used for :doc:`uproot.behaviors.TBranch.TBranch`. This argument should not be used
                and will be removed in a future version.

        Returns the subfields as an iterator over
        :doc:`uproot.behaviors.RField.RField`.

        (Note: with ``recursive=False``, this is the same as
        :ref:`uproot.behaviors.RField.HasFields.fields`.)
        """
        for _, v in self.iteritems(
            filter_name=filter_name,
            filter_typename=filter_typename,
            filter_field=filter_field,
            recursive=recursive,
            full_paths=False,
            filter_branch=filter_branch,
        ):
            yield v

    def iteritems(
        self,
        *,
        filter_name=no_filter,
        filter_typename=no_filter,
        filter_field=no_filter,
        recursive=True,
        full_paths=True,
        ignore_duplicates=False,
        # For compatibility reasons we also accepts kwargs meant for TTrees
        filter_branch=unset,
    ):
        """
        Args:
            filter_name (None, glob string, regex string in ``"/pattern/i"`` syntax, function of str \u2192 bool, or iterable of the above): A
                filter to select ``RFields``s by name.
            filter_typename (None, glob string, regex string in ``"/pattern/i"`` syntax, function of str \u2192 bool, or iterable of the above): A
                filter to select ``RFields`` by type.
            filter_field (None or function of :doc:`uproot.models.RNTuple.RField` \u2192 bool): A
                filter to select ``RFields`` using the full
                :doc:`uproot.models.RNTuple.RField` object. The ``RField`` is
                included if the function returns True, excluded if it returns False.
            recursive (bool): If True, descend into any nested subfields.
                If False, only return the names of the top fields.
            full_paths (bool): If True, include the full path to each subfield
                with periods (``.``); otherwise, use the descendant's name as
                the output name.
            ignore_duplicates (bool): If True, return a set of the keys; otherwise, return the full list of keys.
            filter_branch (None or function of :doc:`uproot.models.RNTuple.RField` \u2192 bool): An alias for ``filter_field`` included
                for compatibility with software that was used for :doc:`uproot.behaviors.TBranch.TBranch`. This argument should not be used
                and will be removed in a future version.


        Returns (name, field) pairs of the subfields as an iterator over
        2-tuples of (str, :doc:`uproot.behaviors.RField.RField`).
        """
        if filter_branch is not unset:
            warnings.warn(
                "the filter_branch kwarg should not be used for RNTuples",
                DeprecationWarning,
                stacklevel=1,
            )
            filter_field = filter_branch

        filter_name = uproot._util.regularize_filter(filter_name)
        filter_typename = uproot._util.regularize_filter(filter_typename)
        if filter_field is None:
            filter_field = no_filter
        elif callable(filter_field):
            pass
        else:
            raise TypeError(
                f"filter_field must be None or a function: RField -> bool, not {filter_field!r}"
            )

        keys_set = set()

        for field in self.fields:
            if (
                (
                    filter_name is no_filter
                    or _filter_name_deep(filter_name, self, field)
                )
                and (filter_typename is no_filter or filter_typename(field.typename))
                and (filter_field is no_filter or filter_field(field))
            ):
                if ignore_duplicates and field.name in keys_set:
                    pass
                else:
                    keys_set.add(field.name)
                    yield field.name, field

            if recursive:
                for k1, v in field.iteritems(
                    recursive=recursive,
                    filter_name=no_filter,
                    filter_typename=filter_typename,
                    filter_field=filter_field,
                    full_paths=full_paths,
                ):
                    k2 = f"{field.name}.{k1}" if full_paths else k1
                    if filter_name is no_filter or _filter_name_deep(
                        filter_name, self, v
                    ):
                        if ignore_duplicates and k2 in keys_set:
                            pass
                        else:
                            keys_set.add(k2)
                            yield k2, v

    def itertypenames(
        self,
        *,
        filter_name=no_filter,
        filter_typename=no_filter,
        filter_field=no_filter,
        recursive=True,
        full_paths=True,
        # For compatibility reasons we also accepts kwargs meant for TTrees
        filter_branch=unset,
    ):
        """
        Args:
            filter_name (None, glob string, regex string in ``"/pattern/i"`` syntax, function of str \u2192 bool, or iterable of the above): A
                filter to select ``RFields``s by name.
            filter_typename (None, glob string, regex string in ``"/pattern/i"`` syntax, function of str \u2192 bool, or iterable of the above): A
                filter to select ``RFields`` by type.
            filter_field (None or function of :doc:`uproot.models.RNTuple.RField` \u2192 bool): A
                filter to select ``RFields`` using the full
                :doc:`uproot.models.RNTuple.RField` object. The ``RField`` is
                included if the function returns True, excluded if it returns False.
            recursive (bool): If True, descend into any nested subfields.
                If False, only return the names of the top fields.
            full_paths (bool): If True, include the full path to each subfield
                with periods (``.``); otherwise, use the descendant's name as
                the output name.
            filter_branch (None or function of :doc:`uproot.models.RNTuple.RField` \u2192 bool): An alias for ``filter_field`` included
                for compatibility with software that was used for :doc:`uproot.behaviors.TBranch.TBranch`. This argument should not be used
                and will be removed in a future version.

        Returns (name, typename) pairs of the subfields as an iterator over
        2-tuples of (str, str).
        """
        for k, v in self.iteritems(
            filter_name=filter_name,
            filter_typename=filter_typename,
            filter_branch=filter_branch,
            recursive=recursive,
            full_paths=full_paths,
        ):
            yield k, v.typename

    def _ipython_key_completions_(self):
        """
        Supports key-completion in an IPython or Jupyter kernel.
        """
        return self.iterkeys()

    def num_entries_for(
        self,
        memory_size,
        expressions=None,  # TODO: Not implemented yet
        cut=None,  # TODO: Not implemented yet
        *,
        filter_name=no_filter,
        filter_typename=no_filter,
        filter_field=no_filter,
        aliases=None,  # TODO: Not implemented yet
        language=uproot.language.python.python_language,  # TODO: Not implemented yet
        entry_start=None,
        entry_stop=None,
        # For compatibility reasons we also accepts kwargs meant for TTrees
        filter_branch=unset,
    ):
        """
        Args:
            memory_size (int or str): An integer is interpreted as a number of
                bytes and a string must be a number followed by a unit, such as
                "100 MB".
            expressions (None, str, or list of str): Names of ``RFields`` or
                aliases to convert to arrays or mathematical expressions of them.
                Uses the ``language`` to evaluate. If None, all ``RFields``
                selected by the filters are included. (Not implemented yet.)
            cut (None or str): If not None, this expression filters all of the
                ``expressions``. (Not implemented yet.)
            filter_name (None, glob string, regex string in ``"/pattern/i"`` syntax, function of str \u2192 bool, or iterable of the above): A
                filter to select ``RFields`` by name.
            filter_typename (None, glob string, regex string in ``"/pattern/i"`` syntax, function of str \u2192 bool, or iterable of the above): A
                filter to select ``RFields`` by type.
            filter_field (None or function of :doc:`uproot.models.RField.RField` \u2192 bool, or None): A
                filter to select ``RFields`` using the full
                :doc:`uproot.models.RField.RField` object. The ``RField`` is
                included if the function returns True, excluded if it returns False.
            aliases (None or dict of str \u2192 str): Mathematical expressions that
                can be used in ``expressions`` or other aliases.
                Uses the ``language`` engine to evaluate.
            language (:doc:`uproot.language.Language`): Language used to interpret
                the ``expressions`` and ``aliases``.
            entry_start (None or int): The first entry to include. If None, start
                at zero. If negative, count from the end, like a Python slice.
            entry_stop (None or int): The first entry to exclude (i.e. one greater
                than the last entry to include). If None, stop at
                :ref:`uproot.behaviors.RNTuple.HasFields.num_entries`. If negative,
                count from the end, like a Python slice.
            filter_branch (None or function of :doc:`uproot.models.RNTuple.RField` \u2192 bool): An alias for ``filter_field`` included
                for compatibility with software that was used for :doc:`uproot.behaviors.TBranch.TBranch`. This argument should not be used
                and will be removed in a future version.

        Returns an *approximate* step size as a number of entries to read
        a given ``memory_size`` in each step.

        This method does not actually read the ``RField`` data or compute any
        expressions to arrive at its estimate. It only uses metadata from the
        already-loaded ``RNTuple``; it only needs ``language`` to parse the
        expressions, not to evaluate them.

        This is the algorithm that
        :ref:`uproot.behaviors.RNTuple.HasFields.iterate` uses to convert a
        ``step_size`` expressed in memory units into a number of entries.
        """
        # This temporarily provides basic functionality while expressions are properly implemented
        if expressions is not None:
            if filter_name == no_filter:
                filter_name = expressions
            else:
                raise ValueError(
                    "Expressions are not supported yet. They are currently equivalent to filter_name."
                )

        target_num_bytes = uproot._util.memory_size(memory_size)

        entry_start, entry_stop = (
            uproot.behaviors.TBranch._regularize_entries_start_stop(
                self.ntuple.num_entries, entry_start, entry_stop
            )
        )

        akform = self.to_akform(
            filter_name=filter_name,
            filter_typename=filter_typename,
            filter_field=filter_field,
            filter_branch=filter_branch,
        )

        return _num_entries_for(self, akform, target_num_bytes, entry_start, entry_stop)

    def __getitem__(self, where):
        original_where = where

        if uproot._util.isint(where):
            return self.fields[where]
        elif isinstance(where, str):
            where = uproot._util.ensure_str(where)
            where = where.replace("/", ".").replace("\\", ".")
        else:
            raise TypeError(f"where must be an integer or a string, not {where!r}")

        if where.startswith("."):
            recursive = False
            where = where[1:]
        else:
            recursive = True

        if self._lookup is None:
            self._lookup = {f.name: f for f in self.fields}
        got = self._lookup.get(where)
        if got is not None:
            return got

        if "." in where:
            this = self
            try:
                for piece in where.split("."):
                    if piece != "":
                        this = this[piece]
            except uproot.KeyInFileError:
                raise uproot.KeyInFileError(
                    original_where,
                    keys=self.keys(recursive=recursive),
                    file_path=self._file.file_path,  # TODO
                    object_path=self.object_path,  # TODO
                ) from None
            return this

        elif recursive:
            got = _get_recursive(self, where)
            if got is not None:
                return got
            else:
                raise uproot.KeyInFileError(
                    original_where,
                    keys=self.keys(recursive=recursive),
                    file_path=self._file.file_path,
                    object_path=self.object_path,
                )

        else:
            raise uproot.KeyInFileError(
                original_where,
                keys=self.keys(recursive=recursive),
                file_path=self._file.file_path,
                object_path=self.object_path,
            )

    def __iter__(self):
        yield from self.fields

    def __len__(self):
        return len(self.fields)

    def show(
        self,
        *,
        filter_name=no_filter,
        filter_typename=no_filter,
        filter_field=no_filter,
        recursive=True,
        name_width=20,
        typename_width=24,
        path_width=30,
        stream=sys.stdout,
        # For compatibility reasons we also accepts kwargs meant for TTrees
        full_paths=unset,
        filter_branch=unset,
        interpretation_width=unset,
    ):
        """
        Args:
            filter_name (None, glob string, regex string in ``"/pattern/i"`` syntax, function of str \u2192 bool, or iterable of the above): A
                filter to select ``RFields`` by name.
            filter_typename (None, glob string, regex string in ``"/pattern/i"`` syntax, function of str \u2192 bool, or iterable of the above): A
                filter to select ``RFields`` by type.
            filter_field (None or function of :doc:`uproot.models.RNTuple.RField` \u2192 bool, or None): A
                filter to select ``RFields`` using the full
                :doc:`uproot.models.RNTuple.RField` object. The ``RField`` is
                included if the function returns True, excluded if it returns False.
            recursive (bool): If True, recursively descend into subfields.
            name_width (int): Number of characters to reserve for the ``TBranch``
                names.
            typename_width (int): Number of characters to reserve for the C++
                typenames.
            interpretation_width (int): Number of characters to reserve for the
                :doc:`uproot.interpretation.Interpretation` displays.
            stream (object with a ``write(str)`` method): Stream to write the
                output to.
            full_paths (None): This argument is not used and is only included for now
                for compatibility with software that was used for :doc:`uproot.behaviors.TBranch.TBranch`. This argument should not be used
                and will be removed in a future version.
            filter_branch (None or function of :doc:`uproot.models.RNTuple.RField` \u2192 bool): An alias for ``filter_field`` included
                for compatibility with software that was used for :doc:`uproot.behaviors.TBranch.TBranch`. This argument should not be used
                and will be removed in a future version.
            interpretation_width (None): This argument is not used and is only included for now
                for compatibility with software that was used for :doc:`uproot.behaviors.TBranch.TBranch`. This argument should not be used
                and will be removed in a future version.

        Interactively display the ``RFields``.

        For example,

        .. code-block::

            >>> my_ntuple.show()
            name                 | typename                 | path
            ---------------------+--------------------------+-------------------------------
            my_int               | std::int64_t             | my_int
            my_vec               | std::vector<std::int6... | my_vec
            _0                   | std::int64_t             | my_vec._0
        """
        if name_width < 3:
            raise ValueError("'name_width' must be at least 3")
        if typename_width < 3:
            raise ValueError("'typename_width' must be at least 3")
        if path_width < 3:
            raise ValueError("'path_width' must be at least 3")

        formatter = f"{{0:{name_width}.{name_width}}} | {{1:{typename_width}.{typename_width}}} | {{2:{path_width}.{path_width}}}"

        stream.write(formatter.format("name", "typename", "path"))
        stream.write(
            "\n"
            + "-" * name_width
            + "-+-"
            + "-" * typename_width
            + "-+-"
            + "-" * path_width
            + "\n"
        )

        if isinstance(self, uproot.models.RNTuple.RField):
            stream.write(formatter.format(self.name, self.typename, self.path) + "\n")

        for field in self.itervalues(
            filter_name=filter_name,
            filter_typename=filter_typename,
            filter_field=filter_field,
            recursive=recursive,
            filter_branch=filter_branch,
        ):
            name = field.name
            typename = field.typename
            path = field.path

            if len(name) > name_width:
                name = name[: name_width - 3] + "..."
            if len(typename) > typename_width:
                typename = typename[: typename_width - 3] + "..."
            if len(path) > path_width:
                path = path[: path_width - 3] + "..."

            stream.write(formatter.format(name, typename, path).rstrip(" ") + "\n")

    @property
    def source(self) -> uproot.source.chunk.Source | None:
        """Returns the associated source of data for this container, if it exists

        Returns: uproot.source.chunk.Source or None
        """
        if isinstance(self.ntuple._file, uproot.reading.ReadOnlyFile):
            return self.ntuple._file.source
        return None


class RNTuple(HasFields):
    """
    Behaviors for an ``RNTuple``, which mostly consist of array-reading methods.

    Since a :doc:`uproot.behaviors.RNTuple.RNTuple` is a
    :doc:`uproot.behaviors.RNTuple.HasFields`, it is also a Python
    ``Mapping``, which uses square bracket syntax to extract subbranches:

    .. code-block:: python

        my_rntuple["field"]
        my_rntuple["field"]["subfield"]
        my_rntuple["field.subfield"]
        my_rntuple["field.subfield.subsubfield"]
        my_rntuple["field/subfield/subsubfield"]
        my_rntuple["field\\subfield\\subsubfield"]
    """

    def __repr__(self):
        if len(self) == 0:
            return f"<{self.classname} {self.name!r} at 0x{id(self):012x}>"
        else:
            return f"<{self.classname} {self.name!r} ({len(self)} fields) at 0x{id(self):012x}>"

    @property
    def name(self):
        """
        Name of the ``RNTuple``.
        """
        return self.header.ntuple_name

    @property
    def description(self):
        """
        Description of the ``RNTuple``.
        """
        return self.header.ntuple_description

    @property
    def object_path(self):
        """
        Object path of the ``RNTuple``.
        """
        return self.parent.object_path

    @property
    def cache_key(self):
        """
        String that uniquely specifies this ``RNTuple`` in its path, to use as
        part of object and array cache keys.
        """
        return f"{self.parent.cache_key}{self.name};{self.parent.fCycle}"


def _filter_name_deep(filter_name, hasfields, field):
    shallow = name = field.name
    if filter_name(name):
        return True
    while field is not hasfields:
        field = field.parent
        if field is not hasfields:
            name = field.name + "." + name
    if name != shallow and filter_name(name):
        return True
    return filter_name("." + name)


def _keys_deep(hasbranches):
    out = set()
    for branch in hasbranches.itervalues(recursive=True):
        name = branch.name
        out.add(name)
        while branch is not hasbranches:
            branch = branch.parent  # noqa: PLW2901 (overwriting branch)
            if branch is not hasbranches:
                name = branch.name + "/" + name
        out.add(name)
        out.add("/" + name)
    return out


def _get_recursive(hasfields, where):
    if hasfields._lookup is None:
        hasfields._lookup = {f.name: f for f in hasfields.fields}
    got = hasfields._lookup.get(where)
    if got is not None:
        return got
    for field in hasfields.fields:
        got = _get_recursive(field, where)
        if got is not None:
            return got
    else:
        return None


def _num_entries_for(ntuple, akform, target_num_bytes, entry_start, entry_stop):
    # TODO: there might be a better way to estimate the number of entries
    clusters = ntuple.cluster_summaries
    cluster_starts = numpy.array([c.num_first_entry for c in clusters])

    start_cluster_idx = (
        numpy.searchsorted(cluster_starts, entry_start, side="right") - 1
    )
    stop_cluster_idx = numpy.searchsorted(cluster_starts, entry_stop, side="right")

    target_cols = []
    _recursive_find(akform, target_cols)

    total_bytes = 0
    for key in target_cols:
        if "column" in key and "union" not in key:
            key_nr = int(key.split("-")[1])
            for cluster in range(start_cluster_idx, stop_cluster_idx):
                pages = ntuple.page_link_list[cluster][key_nr].pages
                total_bytes += sum(page.locator.num_bytes for page in pages)

    total_entries = entry_stop - entry_start
    if total_bytes == 0:
        num_entries = 0
    else:
        num_entries = round(target_num_bytes * total_entries / total_bytes)
    if num_entries <= 0:
        return 1
    else:
        return num_entries


def _regularize_step_size(ntuple, akform, step_size, entry_start, entry_stop):
    if uproot._util.isint(step_size):
        return step_size
    target_num_bytes = uproot._util.memory_size(
        step_size,
        "number of entries or memory size string with units "
        f"(such as '100 MB') required, not {step_size!r}",
    )
    return _num_entries_for(ntuple, akform, target_num_bytes, entry_start, entry_stop)


def _recursive_find(form, res):
    ak = uproot.extras.awkward()

    if hasattr(form, "form_key") and form.form_key not in res:
        res.append(form.form_key)
    if hasattr(form, "contents"):
        for c in form.contents:
            _recursive_find(c, res)
    if hasattr(form, "content") and issubclass(type(form.content), ak.forms.Form):
        _recursive_find(form.content, res)


def _fill_container_dict(container_dict, content, key, dtype_byte):
    array_library_string = uproot._util.get_array_library(content)

    library = numpy if array_library_string == "numpy" else uproot.extras.cupy()

    if "cardinality" in key:
        content = library.diff(content)

    if dtype_byte == uproot.const.rntuple_col_type_to_num_dict["switch"]:
        kindex, tags = uproot.models.RNTuple._split_switch_bits(content)
        # Find invalid variants and adjust buffers accordingly
        invalid = numpy.flatnonzero(tags == -1)
        if len(invalid) > 0:
            kindex = numpy.delete(kindex, invalid)
            tags = numpy.delete(tags, invalid)
            invalid -= numpy.arange(len(invalid))
            optional_index = numpy.insert(
                numpy.arange(len(kindex), dtype=numpy.int64), invalid, -1
            )
        else:
            optional_index = numpy.arange(len(kindex), dtype=numpy.int64)
        container_dict[f"{key}-index"] = library.array(optional_index)
        container_dict[f"{key}-union-index"] = library.array(kindex)
        container_dict[f"{key}-union-tags"] = library.array(tags)
    else:
        # don't distinguish data and offsets
        container_dict[f"{key}-data"] = content
        container_dict[f"{key}-offsets"] = content<|MERGE_RESOLUTION|>--- conflicted
+++ resolved
@@ -617,16 +617,12 @@
             library (str or :doc:`uproot.interpretation.library.Library`): The library
                 that is used to represent arrays. Options are ``"np"`` for NumPy,
                 ``"ak"`` for Awkward Array, and ``"pd"`` for Pandas. (Not implemented yet.)
-<<<<<<< HEAD
-            ak_add_doc (bool | dict ): If True and ``library="ak"``, add the RField ``description``
-=======
             backend (str): The backend Awkward Array will use.
             use_GDS (bool): If True and ``backend="cuda"`` will use kvikIO bindings
                 to CuFile to provide direct memory access (DMA) transfers between GPU
                 memory and storage. KvikIO bindings to nvcomp decompress data
                 buffers.
-            ak_add_doc (bool | dict ): If True and ``library="ak"``, add the RField ``name``
->>>>>>> 218b620f
+            ak_add_doc (bool | dict ): If True and ``library="ak"``, add the RField ``description``
                 to the Awkward ``__doc__`` parameter of the array.
                 if dict = {key:value} and ``library="ak"``, add the RField ``value`` to the
                 Awkward ``key`` parameter of the array.
