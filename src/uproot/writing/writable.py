--- conflicted
+++ resolved
@@ -141,22 +141,11 @@
 
     See :doc:`uproot.writing.writable.WritableFile` for details on these options.
     """
-<<<<<<< HEAD
 
     storage_options = {
         key: value for key, value in options.items() if key not in recreate.defaults
     }
     sink = _sink_from_path(file_path, **storage_options)
-=======
-    file_path = uproot._util.regularize_path(file_path)
-    if isinstance(file_path, str):
-        # Truncate file
-        with open(file_path, "w"):
-            pass
-        sink = uproot.sink.file.FileSink(file_path)
-    else:
-        sink = uproot.sink.file.FileSink.from_object(file_path)
->>>>>>> 113c58c7
 
     compression = options.pop("compression", create.defaults["compression"])
 
@@ -205,19 +194,11 @@
 
     See :doc:`uproot.writing.writable.WritableFile` for details on these options.
     """
-<<<<<<< HEAD
 
     storage_options = {
         key: value for key, value in options.items() if key not in update.defaults
     }
     sink = _sink_from_path(file_path, **storage_options)
-=======
-    file_path = uproot._util.regularize_path(file_path)
-    if isinstance(file_path, str):
-        sink = uproot.sink.file.FileSink(file_path)
-    else:
-        sink = uproot.sink.file.FileSink.from_object(file_path)
->>>>>>> 113c58c7
 
     initial_directory_bytes = options.pop(
         "initial_directory_bytes", create.defaults["initial_directory_bytes"]
