# BSD 3-Clause License; see https://github.com/scikit-hep/uproot5/blob/main/LICENSE

"""
This module defines a physical layer for writing local files.

Defines a :doc:`uproot.sink.file.FileSink`, which can wrap a Python file-like object
that has ``read``, ``write``, ``seek``, ``tell``, and ``flush`` methods and has a
context manager (Python's ``with`` statement) to ensure that files are properly closed
(although files are flushed after every object-write).
"""

from __future__ import annotations

import numbers
import os
from typing import IO


class FileSink:
    """
    Args:
        file_path (str): The filesystem path of the file to open.

    An object that can write (and read) files on a local filesystem, which either opens
    a new file from a ``file_path`` in ``"r+b"`` mode or wraps a file-like object
    with the :ref:`uproot.sink.file.FileSink.from_object` constructor.

    With the ``file_path``-based constructor, the file is opened upon first read or
    write.
    """

    @classmethod
<<<<<<< HEAD
    def from_object(cls, obj: IO) -> FileSink:
=======
    def from_object(cls, obj) -> FileSink:
>>>>>>> 6b6fa945
        """
        Args:
            obj (file-like object): An object with ``read``, ``write``, ``seek``,
                ``tell``, and ``flush`` methods.

        Creates a :doc:`uproot.sink.file.FileSink` from a file-like object, such
        as ``io.BytesIO``. The object must be readable, writable, and seekable
        with ``"r+b"`` mode semantics.
        """
        if (
            callable(getattr(obj, "read", None))
            and callable(getattr(obj, "write", None))
            and callable(getattr(obj, "seek", None))
            and callable(getattr(obj, "tell", None))
            and callable(getattr(obj, "flush", None))
            and (not hasattr(obj, "readable") or obj.readable())
            and (not hasattr(obj, "writable") or obj.writable())
            and (not hasattr(obj, "seekable") or obj.seekable())
        ):
            self = cls(None)
            self._file = obj
        else:
            raise TypeError(
                """writable file can only be created from a file path or an object

    * that has 'read', 'write', 'seek', and 'tell' methods
    * is 'readable() and writable() and seekable()'"""
            )
        return self

    @classmethod
    def from_fsspec(cls, open_file) -> FileSink:
        import fsspec

        if not isinstance(open_file, fsspec.core.OpenFile):
            raise TypeError("""argument should be of type fsspec.core.OpenFile""")
        self = cls(None)
        self._fsspec_open_file = open_file
        return self

    def __init__(self, file_path: str | None):
        self._file_path = file_path
        self._file = None
        self._fsspec_open_file = None

    @property
    def file_path(self) -> str | None:
        """
        A path to the file, which is None if constructed with a file-like object.
        """
        return self._file_path

    def _ensure(self):
        if self._file:
            return

        if self._fsspec_open_file:
            self._file = self._fsspec_open_file.open()
        else:
            self._file = open(self._file_path, "r+b")

        self._file.seek(0)

    def __getstate__(self):
        state = dict(self.__dict__)
        state.pop("_file")
        return state

    def __setstate__(self, state):
        self.__dict__ = state
        self._file = None

    def tell(self):
        """
        Calls the file or file-like object's ``tell`` method.
        """
        self._ensure()
        return self._file.tell()

    def flush(self):
        """
        Calls the file or file-like object's ``flush`` method.
        """
        self._ensure()
        return self._file.flush()

    @property
    def closed(self) -> bool:
        """
        True if the file is closed; False otherwise.
        """
        return self._file is None

    def close(self):
        """
        Closes the file (calls ``close`` if it has such a method) and sets it to
        None so that closure is permanent.
        """
        if self._file is not None:
            if hasattr(self._file, "close"):
                self._file.close()
            self._file = None

    def __enter__(self):
        return self

    def __exit__(self, exception_type, exception_value, traceback):
        self.close()

    @property
    def in_path(self) -> str:
        if self._file_path is None:
            return ""
        else:
            return "\n\nin path: " + self._file_path

    def write(self, location, serialization):
        """
        Args:
            location (int): Position in the file to write.
            serialization (bytes or NumPy array): Data to write to the file.

        Writes data to the file at a specific location, calling the file-like
        object's ``seek`` and ``write`` methods.
        """
        self._ensure()
        self._file.seek(location)
        self._file.write(serialization)

    def set_file_length(self, length):
        """
        Sets the file's length to ``length``, truncating with zeros if necessary.

        Calls ``seek``, ``tell``, and possibly ``write``.
        """
        self._ensure()
        # self._file.truncate(length)

        self._file.seek(0, os.SEEK_END)
        missing = length - self._file.tell()
        if missing > 0:
            self._file.write(b"\x00" * missing)

    def read(self, location, num_bytes, insist=True) -> bytes:
        """
        Args:
            location (int): Position in the file to read.
            num_bytes (int): Number of bytes to read from the file.
            insist (bool): If True, raise an OSError if ``num_bytes`` cannot be read
                from the file. Otherwise, this function may return data with fewer
                than ``num_bytes``.

        Returns a bytes object of data from the file by calling the file-like
        object's ``seek`` and ``read`` methods. The ``insist`` parameter can be
        used to ensure that the output has the requested length.
        """
        self._ensure()
        self._file.seek(location)
        out = self._file.read(num_bytes)
        if insist is True:
            if len(out) != num_bytes:
                raise OSError(
                    "could not read {} bytes from the file at position {}{}".format(
                        num_bytes,
                        location,
                        self.in_path,
                    )
                )
        elif isinstance(insist, numbers.Integral) and len(out) < insist:
            raise OSError(
                "could not read {} bytes from the file at position {}{}".format(
                    insist,
                    location,
                    self.in_path,
                )
            )
        return out<|MERGE_RESOLUTION|>--- conflicted
+++ resolved
@@ -13,7 +13,6 @@
 
 import numbers
 import os
-from typing import IO
 
 
 class FileSink:
@@ -30,11 +29,7 @@
     """
 
     @classmethod
-<<<<<<< HEAD
-    def from_object(cls, obj: IO) -> FileSink:
-=======
     def from_object(cls, obj) -> FileSink:
->>>>>>> 6b6fa945
         """
         Args:
             obj (file-like object): An object with ``read``, ``write``, ``seek``,
