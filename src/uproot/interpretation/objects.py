--- conflicted
+++ resolved
@@ -220,7 +220,6 @@
             context["forth"] = forth_obj
             # self._model.descent(context)
         if isinstance(library, uproot.interpretation.library.Awkward):
-<<<<<<< HEAD
             self._form = self.awkward_form(
                 branch.file,
                 {
@@ -231,9 +230,6 @@
                     "forth": forth_obj,
                 },
             )
-=======
-            form = self.awkward_form(branch.file)
->>>>>>> 5eaad249
 
             if awkward_can_optimize(self, self._form):
                 import awkward._connect._uproot
