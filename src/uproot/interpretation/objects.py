--- conflicted
+++ resolved
@@ -197,10 +197,7 @@
 
         output = None
         if isinstance(library, uproot.interpretation.library.Awkward):
-<<<<<<< HEAD
-            self._form = self.awkward_form(branch.file, index_format="i64")
-=======
-            form = self.awkward_form(
+            self._form = self.awkward_form(
                 branch.file,
                 {
                     "index_format": "i64",
@@ -209,7 +206,6 @@
                     "breadcrumbs": (),
                 },
             )
->>>>>>> 04a77526
 
             if awkward_can_optimize(self, self._form):
                 import awkward._connect._uproot
