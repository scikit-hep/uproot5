--- conflicted
+++ resolved
@@ -47,16 +47,12 @@
             in each chunk. The string must be a number followed by a memory unit,
             such as "100 MB".
         library (str or :doc:`uproot.interpretation.library.Library`): The library
-<<<<<<< HEAD
             that is used to represent arrays. If ``library='np'`` it returns a dict
             of dask arrays and if ``library='ak'`` it returns a single dask-awkward
             array. ``library='pd'`` has not been implemented yet and will raise a
             ``NotImplementedError``.
-=======
-            that is used to represent arrays.
         ak_add_doc (bool): If True and ``library="ak"``, add the TBranch ``title``
             to the Awkward ``__doc__`` parameter of the array.
->>>>>>> e34f66a6
         custom_classes (None or dict): If a dict, override the classes from
             the :doc:`uproot.reading.ReadOnlyFile` or ``uproot.classes``.
         allow_missing (bool): If True, skip over any files that do not contain
