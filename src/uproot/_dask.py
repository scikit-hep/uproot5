import numpy

import uproot
from uproot._util import no_filter
from uproot.behaviors.TBranch import (
    HasBranches,
    TBranch,
    _regularize_entries_start_stop,
)
from collections.abc import Callable, Iterable, Mapping

def dask(
    files,
    filter_name=no_filter,
    filter_typename=no_filter,
    filter_branch=no_filter,
    recursive=True,
    full_paths=False,
    step_size="100 MB",
    library="ak",
    custom_classes=None,
    allow_missing=False,
    open_files=True,
    **options,
):
    """
    Args:
        files: See below.
        filter_name (None, glob string, regex string in ``"/pattern/i"`` syntax, function of str \u2192 bool, or iterable of the above): A
            filter to select ``TBranches`` by name.
        filter_typename (None, glob string, regex string in ``"/pattern/i"`` syntax, function of str \u2192 bool, or iterable of the above): A
            filter to select ``TBranches`` by type.
        filter_branch (None or function of :doc:`uproot.behaviors.TBranch.TBranch` \u2192 bool, :doc:`uproot.interpretation.Interpretation`, or None): A
            filter to select ``TBranches`` using the full
            :doc:`uproot.behaviors.TBranch.TBranch` object. If the function
            returns False or None, the ``TBranch`` is excluded; if the function
            returns True, it is included with its standard
            :ref:`uproot.behaviors.TBranch.TBranch.interpretation`; if an
            :doc:`uproot.interpretation.Interpretation`, this interpretation
            overrules the standard one.
        recursive (bool): If True, include all subbranches of branches as
            separate fields; otherwise, only search one level deep.
        full_paths (bool): If True, include the full path to each subbranch
            with slashes (``/``); otherwise, use the descendant's name as
            the field name.
        step_size (int or str): If an integer, the maximum number of entries to
            include in each chunk; if a string, the maximum memory_size to include
            in each chunk. The string must be a number followed by a memory unit,
            such as "100 MB".
        library (str or :doc:`uproot.interpretation.library.Library`): The library
            that is used to represent arrays.
        custom_classes (None or dict): If a dict, override the classes from
            the :doc:`uproot.reading.ReadOnlyFile` or ``uproot.classes``.
        allow_missing (bool): If True, skip over any files that do not contain
            the specified ``TTree``.
        options: See below.

    Returns dask equivalents of the backends supported by uproot.

    Allowed types for the ``files`` parameter:

    * str/bytes: relative or absolute filesystem path or URL, without any colons
      other than Windows drive letter or URL schema.
      Examples: ``"rel/file.root"``, ``"C:\\abs\\file.root"``, ``"http://where/what.root"``
    * str/bytes: same with an object-within-ROOT path, separated by a colon.
      Example: ``"rel/file.root:tdirectory/ttree"``
    * pathlib.Path: always interpreted as a filesystem path or URL only (no
      object-within-ROOT path), regardless of whether there are any colons.
      Examples: ``Path("rel:/file.root")``, ``Path("/abs/path:stuff.root")``
    * glob syntax in str/bytes and pathlib.Path.
      Examples: ``Path("rel/*.root")``, ``"/abs/*.root:tdirectory/ttree"``
    * dict: keys are filesystem paths, values are objects-within-ROOT paths.
      Example: ``{{"/data_v1/*.root": "ttree_v1", "/data_v2/*.root": "ttree_v2"}}``
    * already-open TTree objects.
    * iterables of the above.

    Options (type; default):

    * file_handler (:doc:`uproot.source.chunk.Source` class; :doc:`uproot.source.file.MemmapSource`)
    * xrootd_handler (:doc:`uproot.source.chunk.Source` class; :doc:`uproot.source.xrootd.XRootDSource`)
    * http_handler (:doc:`uproot.source.chunk.Source` class; :doc:`uproot.source.http.HTTPSource`)
    * object_handler (:doc:`uproot.source.chunk.Source` class; :doc:`uproot.source.object.ObjectSource`)
    * timeout (float for HTTP, int for XRootD; 30)
    * max_num_elements (None or int; None)
    * num_workers (int; 1)
    * num_fallback_workers (int; 10)
    * begin_chunk_size (memory_size; 512)
    * minimal_ttree_metadata (bool; True)

    Other file entry points:

    * :doc:`uproot.reading.open`: opens one file to read any of its objects.
    * :doc:`uproot.behaviors.TBranch.iterate`: iterates through chunks of
      contiguous entries in ``TTrees``.
    * :doc:`uproot.behaviors.TBranch.concatenate`: returns a single
      concatenated array from ``TTrees``.
    * :doc:`uproot.behaviors.TBranch.lazy` (this function): returns a lazily
      read array from ``TTrees``.
    """

    files = uproot._util.regularize_files(files)
    library = uproot.interpretation.library._regularize_library(library)

    if library.name == "pd":
        raise NotImplementedError()

    real_options = dict(options)
    if "num_workers" not in real_options:
        real_options["num_workers"] = 1
    if "num_fallback_workers" not in real_options:
        real_options["num_fallback_workers"] = 1

    filter_branch = uproot._util.regularize_filter(filter_branch)

    if library.name == "np":
        if open_files:
            return _get_dask_array(
                files,
                filter_name,
                filter_typename,
                filter_branch,
                recursive,
                full_paths,
                step_size,
                custom_classes,
                allow_missing,
                real_options,
            )
        else:
            return _get_dask_array_delay_open(
                files,
                filter_name,
                filter_typename,
                filter_branch,
                recursive,
                full_paths,
                custom_classes,
                allow_missing,
                real_options,
            )
    elif library.name == "ak":
        if open_files:
            return _get_dak_array(
                files,
                filter_name,
                filter_typename,
                filter_branch,
                recursive,
                full_paths,
                step_size,
                custom_classes,
                allow_missing,
                real_options,
            )
        else:
            return _get_dak_array_delay_open(
                files,
                filter_name,
                filter_typename,
                filter_branch,
                recursive,
                full_paths,
                custom_classes,
                allow_missing,
                real_options,
            )
    else:
        raise NotImplementedError()

class _PackedArgCallable:
    """Wrap a callable such that packed arguments can be unrolled.
    Inspired by dask.dataframe.io.io._PackedArgCallable.
    """

    def __init__(
        self,
        func: Callable,
        args= None,
        kwargs= None,
        packed: bool = False,
    ):
        self.func = func
        self.args = args
        self.kwargs = kwargs
        self.packed = packed

    def __call__(self, packed_arg):
        if not self.packed:
            packed_arg = (packed_arg,)
        return self.func(
            *packed_arg,
            *(self.args or []),
            **(self.kwargs or {}),
        )

class LazyInputsDict(Mapping):
    """Dictionary with lazy key value pairs
    Parameters
    ----------
    inputs : list[Any]
        The list of dicionary values.
    """

    def __init__(self, inputs, **kwargs) -> None:
        self.inputs = inputs
        self.kwargs = kwargs

    def __len__(self):
        return len(self.inputs)

    def __iter__(self):
        return (self[k] for k in self.keys())

    def __getitem__(self, i):
        return self.inputs[i[0]]

    def __contains__(self, k):
        if isinstance(k, tuple):
            if isinstance(k[0], int):
                return k[0] >= 0 and k[0] < len(self)
        return False

    def keys(self):
        return ((i,) for i in range(len(self.inputs)))

def _dask_array_from_map(
    func,
    *iterables,
    chunks,
    dtype,
    args= None,
    label= None,
    token= None,
    **kwargs,
):
    dask, da = uproot.extras.dask()
    if not callable(func):
        raise ValueError("`func` argument must be `callable`")
    lengths = set()
    iters= list(iterables)
    for i, iterable in enumerate(iters):
        if not isinstance(iterable, Iterable):
            raise ValueError(
                f"All elements of `iterables` must be Iterable, got {type(iterable)}"
            )
        try:
            lengths.add(len(iterable))  # type: ignore
        except (AttributeError, TypeError):
            iters[i] = list(iterable)
            lengths.add(len(iters[i]))  # type: ignore
    if len(lengths) == 0:
        raise ValueError("`from_map` requires at least one Iterable input")
    elif len(lengths) > 1:
        raise ValueError("All `iterables` must have the same length")
    if lengths == {0}:
        raise ValueError("All `iterables` must have a non-zero length")

    # Check for `produces_tasks` and `creation_info`
    produces_tasks = kwargs.pop("produces_tasks", False)
    # creation_info = kwargs.pop("creation_info", None)

    if produces_tasks or len(iters) == 1:
        if len(iters) > 1:
            # Tasks are not detected correctly when they are "packed"
            # within an outer list/tuple
            raise ValueError(
                "Multiple iterables not supported when produces_tasks=True"
            )
        inputs = list(iters[0])
        packed = False
    else:
        # Structure inputs such that the tuple of arguments pair each 0th,
        # 1st, 2nd, ... elements together; for example:
        # from_map(f, [1, 2, 3], [4, 5, 6]) --> [f(1, 4), f(2, 5), f(3, 6)]
        inputs = list(zip(*iters))
        packed = True

    # Define collection name
    label = label or dask.utils.funcname(func)
    token = token or dask.base.tokenize(func, iters, **kwargs)
    name = f"{label}-{token}"

    # Define io_func
    if packed or args or kwargs:
        io_func= _PackedArgCallable(
            func,
            args=args,
            kwargs=kwargs,
            packed=packed,
        )
    else:
        io_func = func


    io_arg_map = dask.blockwise.BlockwiseDepDict(
        mapping=LazyInputsDict(inputs),  # type: ignore
        produces_tasks=produces_tasks,
    )

    dsk = dask.blockwise.Blockwise(
        output=name,
        output_indices="i",
        dsk={name: (io_func, dask.blockwise.blockwise_token(0))},
        indices=[(io_arg_map, "i")],
        numblocks={},
        annotations=None,
    )

    hlg = dask.highlevelgraph.HighLevelGraph.from_collections(name, dsk)
    return dask.array.core.Array(hlg,name,chunks,dtype=dtype)

class _UprootReadNumpy:
    def __init__(self, hasbranches, key) -> None:
        self.hasbranches = hasbranches
        self.key = key

    def __call__(self, i_start_stop):
        i, start, stop = i_start_stop
        return self.hasbranches[i][self.key].array(
            entry_start=start, entry_stop=stop,library='np'
        )

def _get_dask_array(
    files,
    filter_name=no_filter,
    filter_typename=no_filter,
    filter_branch=no_filter,
    recursive=True,
    full_paths=False,
    step_size="100 MB",
    custom_classes=None,
    allow_missing=False,
    real_options=None,
):
    dask, da = uproot.extras.dask()
    hasbranches = []
    common_keys = None
    is_self = []

    count = 0
    for file_path, object_path in files:
        obj = uproot._util.regularize_object_path(
            file_path, object_path, custom_classes, allow_missing, real_options
        )

        if obj is not None:
            count += 1

            if isinstance(obj, TBranch) and len(obj.keys(recursive=True)) == 0:
                original = obj
                obj = obj.parent
                is_self.append(True)

                def real_filter_branch(branch):
                    return branch is original and filter_branch(branch)  # noqa: B023

            else:
                is_self.append(False)
                real_filter_branch = filter_branch

            hasbranches.append(obj)

            new_keys = obj.keys(
                recursive=recursive,
                filter_name=filter_name,
                filter_typename=filter_typename,
                filter_branch=real_filter_branch,
                full_paths=full_paths,
            )

            if common_keys is None:
                common_keys = new_keys
            else:
                new_keys = set(new_keys)
                common_keys = [key for key in common_keys if key in new_keys]

    if count == 0:
        raise ValueError(
            "allow_missing=True and no TTrees found in\n\n    {}".format(
                "\n    ".join(
                    "{"
                    + "{}: {}".format(
                        repr(f.file_path if isinstance(f, HasBranches) else f),
                        repr(f.object_path if isinstance(f, HasBranches) else o),
                    )
                    + "}"
                    for f, o in files
                )
            )
        )

    if len(common_keys) == 0 or not (all(is_self) or not any(is_self)):
        raise ValueError(
            "TTrees in\n\n    {}\n\nhave no TBranches in common".format(
                "\n    ".join(
                    "{"
                    + "{}: {}".format(
                        repr(f.file_path if isinstance(f, HasBranches) else f),
                        repr(f.object_path if isinstance(f, HasBranches) else o),
                    )
                    + "}"
                    for f, o in files
                )
            )
        )

    dask_dict = {}

    for key in common_keys:
        dt = hasbranches[0][key].interpretation.numpy_dtype
        if dt.subdtype is None:
            inner_shape = ()
        else:
            dt, inner_shape = dt.subdtype

        chunks = []
        chunk_args = []
        for i,ttree in enumerate(hasbranches):
            entry_start, entry_stop = _regularize_entries_start_stop(
                ttree.tree.num_entries, None, None
            )
            entry_step = 0
            if uproot._util.isint(step_size):
                entry_step = step_size
            else:
                entry_step = ttree.num_entries_for(step_size, expressions=f"{key}")
            
            def foreach(start):
                stop = min(start + entry_step, entry_stop)  # noqa: B023
                length = stop - start
<<<<<<< HEAD
                chunks.append(length)
                chunk_args.append((i,start,stop))
=======

                delayed_array = delayed_get_array(ttree, key, start, stop)  # noqa: B023
                shape = (length,) + inner_shape  # noqa: B023
                dask_arrays.append(  # noqa: B023
                    da.from_delayed(delayed_array, shape=shape, dtype=dt)  # noqa: B023
                )
>>>>>>> e7e8be1e

            for start in range(entry_start, entry_stop, entry_step):
                foreach(start)

        dask_dict[key] = _dask_array_from_map(
            _UprootReadNumpy(hasbranches,key),
            chunk_args,
            chunks=(tuple(chunks),),
            dtype=dt,
        )
    
    return dask_dict

def _get_dask_array_delay_open(
    files,
    filter_name=no_filter,
    filter_typename=no_filter,
    filter_branch=no_filter,
    recursive=True,
    full_paths=False,
    custom_classes=None,
    allow_missing=False,
    real_options=None,
):
    dask, da = uproot.extras.dask()
    ffile_path, fobject_path = files[0]
    obj = uproot._util.regularize_object_path(
        ffile_path, fobject_path, custom_classes, allow_missing, real_options
    )
    common_keys = obj.keys(
        recursive=recursive,
        filter_name=filter_name,
        filter_typename=filter_typename,
        filter_branch=filter_branch,
        full_paths=full_paths,
    )

    dask_dict = {}
    delayed_open_fn = dask.delayed(uproot._util.regularize_object_path)

    @dask.delayed
    def delayed_get_array(ttree, key):
        return ttree[key].array(library="np")

    for key in common_keys:
        dask_arrays = []
        for file_path, object_path in files:
            delayed_tree = delayed_open_fn(
                file_path, object_path, custom_classes, allow_missing, real_options
            )
            delayed_array = delayed_get_array(delayed_tree, key)
            dt = obj[key].interpretation.numpy_dtype
            if dt.subdtype is not None:
                dt, inner_shape = dt.subdtype

            dask_arrays.append(
                da.from_delayed(delayed_array, shape=(numpy.nan,), dtype=dt)
            )
        dask_dict[key] = da.concatenate(dask_arrays, allow_unknown_chunksizes=True)
    return dask_dict


class _UprootRead:
    def __init__(self, hasbranches, branches) -> None:
        self.hasbranches = hasbranches
        self.branches = branches

    def __call__(self, i_start_stop):
        i, start, stop = i_start_stop
        return self.hasbranches[i].arrays(
            self.branches, entry_start=start, entry_stop=stop
        )


class _UprootOpenAndRead:
    def __init__(
        self, custom_classes, allow_missing, real_options, common_keys
    ) -> None:
        self.custom_classes = custom_classes
        self.allow_missing = allow_missing
        self.real_options = real_options
        self.common_keys = common_keys

    def __call__(self, file_path_object_path):
        file_path, object_path = file_path_object_path
        ttree = uproot._util.regularize_object_path(
            file_path,
            object_path,
            self.custom_classes,
            self.allow_missing,
            self.real_options,
        )
        return ttree.arrays(self.common_keys)


def _get_dak_array(
    files,
    filter_name=no_filter,
    filter_typename=no_filter,
    filter_branch=no_filter,
    recursive=True,
    full_paths=False,
    step_size="100 MB",
    custom_classes=None,
    allow_missing=False,
    real_options=None,
):
    dask_awkward = uproot.extras.dask_awkward()

    hasbranches = []
    common_keys = None
    is_self = []

    count = 0
    for file_path, object_path in files:
        obj = uproot._util.regularize_object_path(
            file_path, object_path, custom_classes, allow_missing, real_options
        )

        if obj is not None:
            count += 1

            if isinstance(obj, TBranch) and len(obj.keys(recursive=True)) == 0:
                original = obj
                obj = obj.parent
                is_self.append(True)

                def real_filter_branch(branch):
                    return branch is original and filter_branch(branch)  # noqa: B023

            else:
                is_self.append(False)
                real_filter_branch = filter_branch

            hasbranches.append(obj)

            new_keys = obj.keys(
                recursive=recursive,
                filter_name=filter_name,
                filter_typename=filter_typename,
                filter_branch=real_filter_branch,
                full_paths=full_paths,
            )

            if common_keys is None:
                common_keys = new_keys
            else:
                new_keys = set(new_keys)
                common_keys = [key for key in common_keys if key in new_keys]

    if count == 0:
        raise ValueError(
            "allow_missing=True and no TTrees found in\n\n    {}".format(
                "\n    ".join(
                    "{"
                    + "{}: {}".format(
                        repr(f.file_path if isinstance(f, HasBranches) else f),
                        repr(f.object_path if isinstance(f, HasBranches) else o),
                    )
                    + "}"
                    for f, o in files
                )
            )
        )

    if len(common_keys) == 0 or not (all(is_self) or not any(is_self)):
        raise ValueError(
            "TTrees in\n\n    {}\n\nhave no TBranches in common".format(
                "\n    ".join(
                    "{"
                    + "{}: {}".format(
                        repr(f.file_path if isinstance(f, HasBranches) else f),
                        repr(f.object_path if isinstance(f, HasBranches) else o),
                    )
                    + "}"
                    for f, o in files
                )
            )
        )

    partition_args = []
    for i, ttree in enumerate(hasbranches):
        entry_start, entry_stop = _regularize_entries_start_stop(
            ttree.num_entries, None, None
        )
        entry_step = 0
        if uproot._util.isint(step_size):
            entry_step = step_size
        else:
            entry_step = ttree.num_entries_for(step_size, expressions=common_keys)

        def foreach(start):
            stop = min(start + entry_step, entry_stop)  # noqa: B023
            partition_args.append((i, start, stop))  # noqa: B023

        for start in range(entry_start, entry_stop, entry_step):
            foreach(start)

    first_basket_start, first_basket_stop = hasbranches[0][
        common_keys[0]
    ].basket_entry_start_stop(0)
    first_basket = hasbranches[0].arrays(
        common_keys, entry_start=first_basket_start, entry_stop=first_basket_stop
    )
    meta = dask_awkward.core.typetracer_array(first_basket)

    return dask_awkward.from_map(
        _UprootRead(hasbranches, common_keys),
        partition_args,
        label="from-uproot",
        meta=meta,
    )


def _get_dak_array_delay_open(
    files,
    filter_name=no_filter,
    filter_typename=no_filter,
    filter_branch=no_filter,
    recursive=True,
    full_paths=False,
    custom_classes=None,
    allow_missing=False,
    real_options=None,
):
    dask_awkward = uproot.extras.dask_awkward()

    ffile_path, fobject_path = files[0]
    obj = uproot._util.regularize_object_path(
        ffile_path, fobject_path, custom_classes, allow_missing, real_options
    )
    common_keys = obj.keys(
        recursive=recursive,
        filter_name=filter_name,
        filter_typename=filter_typename,
        filter_branch=filter_branch,
        full_paths=full_paths,
    )

    first_basket_start, first_basket_stop = obj[common_keys[0]].basket_entry_start_stop(
        0
    )
    first_basket = obj.arrays(
        common_keys, entry_start=first_basket_start, entry_stop=first_basket_stop
    )
    meta = dask_awkward.core.typetracer_array(first_basket)

    return dask_awkward.from_map(
        _UprootOpenAndRead(custom_classes, allow_missing, real_options, common_keys),
        files,
        label="from-uproot",
        meta=meta,
    )<|MERGE_RESOLUTION|>--- conflicted
+++ resolved
@@ -428,17 +428,12 @@
             def foreach(start):
                 stop = min(start + entry_step, entry_stop)  # noqa: B023
                 length = stop - start
-<<<<<<< HEAD
-                chunks.append(length)
-                chunk_args.append((i,start,stop))
-=======
 
                 delayed_array = delayed_get_array(ttree, key, start, stop)  # noqa: B023
                 shape = (length,) + inner_shape  # noqa: B023
                 dask_arrays.append(  # noqa: B023
                     da.from_delayed(delayed_array, shape=shape, dtype=dt)  # noqa: B023
                 )
->>>>>>> e7e8be1e
 
             for start in range(entry_start, entry_stop, entry_step):
                 foreach(start)
