--- conflicted
+++ resolved
@@ -1113,7 +1113,33 @@
         return STLVector
 
 
-<<<<<<< HEAD
+class AsList(AsVectorLike):
+    """
+    Args:
+        header (bool): Sets the :ref:`uproot.containers.AsContainer.header`.
+        values (:doc:`uproot.model.Model` or :doc:`uproot.containers.Container`): Data
+            type for data nested in the container.
+    A :doc:`uproot.containers.AsContainer` for ``std::list``.
+    """
+
+    _specialpathitem_name = "list"
+
+    @property
+    def typename(self):
+        return f"std::list<{_content_typename(self.values)}>"
+
+    @property
+    def values(self):
+        """
+        Data type for data nested in the container.
+        """
+        return self._items
+
+    @property
+    def _container_type(self):
+        return STLList
+
+
 class AsBitSet(AsVectorLike):
     """
     Args:
@@ -1132,42 +1158,16 @@
 
     @property
     def keys(self):
-=======
-class AsList(AsVectorLike):
-    """
-    Args:
-        header (bool): Sets the :ref:`uproot.containers.AsContainer.header`.
-        values (:doc:`uproot.model.Model` or :doc:`uproot.containers.Container`): Data
-            type for data nested in the container.
-
-    A :doc:`uproot.containers.AsContainer` for ``std::list``.
-    """
-
-    _specialpathitem_name = "list"
-
-    @property
-    def typename(self):
-        return f"std::list<{_content_typename(self.values)}>"
-
-    @property
-    def values(self):
->>>>>>> 686dc0b4
         """
         Data type for data nested in the container.
         """
         return self._items
 
-<<<<<<< HEAD
     _form_parameters = {"__array__": "bitset"}
 
     @property
     def _container_type(self):
         return STLBitSet
-=======
-    @property
-    def _container_type(self):
-        return STLList
->>>>>>> 686dc0b4
 
 
 class AsSet(AsVectorLike):
