# BSD 3-Clause License; see https://github.com/scikit-hep/uproot4/blob/main/LICENSE

"""
This module defines functions that import external libraries used by Uproot, but not
required by an Uproot installation. (Uproot only requires NumPy).

If a library cannot be imported, these functions raise ``ModuleNotFoundError`` with
error messages containing instructions on how to install the library.
"""


import atexit
import os
import sys

from uproot._util import parse_version

if sys.version_info < (3, 8):
    import importlib_metadata
else:
    import importlib.metadata as importlib_metadata


def awkward():
    """
    Imports and returns ``awkward``.
    """
    try:
        import awkward
    except ModuleNotFoundError as err:
        raise ModuleNotFoundError(
            """install the 'awkward' package with:

    pip install awkward

Alternatively, you can use ``library="np"`` or globally set ``uproot.default_library``
to output as NumPy arrays, rather than Awkward arrays.
"""
        ) from err
    if parse_version("1") < parse_version(awkward.__version__) < parse_version("2"):
        return awkward
    else:
        raise ModuleNotFoundError(
            "Uproot 4.x can only be used with Awkward 1.x; you have Awkward {}".format(
                awkward.__version__
            )
        )


def pandas():
    """
    Imports and returns ``pandas``.
    """
    try:
        import pandas
    except ModuleNotFoundError as err:
        raise ModuleNotFoundError(
            """install the 'pandas' package with:

    pip install pandas

or

    conda install pandas"""
        ) from err
    else:
        return pandas


def XRootD_client():
    """
    Imports and returns ``XRootD.client`` (after setting the
    ```XRD_RUNFORKHANDLER`` environment variable to ``"1"``, to allow
    multiprocessing).
    """
    os.environ["XRD_RUNFORKHANDLER"] = "1"  # set multiprocessing flag
    try:
        import XRootD
        import XRootD.client

    except ModuleNotFoundError as err:
        raise ModuleNotFoundError(
            """Install XRootD python bindings with:

    conda install -c conda-forge xrootd

(or download from http://xrootd.org/dload.html and manually compile with """
            """cmake; setting PYTHONPATH and LD_LIBRARY_PATH appropriately)."""
        ) from err

    if older_xrootd("5.1.0"):
        # This is registered after calling "import XRootD.client" so it is ran
        # before XRootD.client.finalize.finalize()
        @atexit.register
        def cleanup_open_files():
            """Clean up any open xrootd file objects at exit

            Required to avoid deadlocks from XRootD, for details see:
            * https://github.com/scikit-hep/uproot/issues/504
            * https://github.com/xrootd/xrootd/pull/1260
            """
            import gc

            for obj in gc.get_objects():
                try:
                    isopen = isinstance(obj, XRootD.client.file.File) and obj.is_open()
                except ReferenceError:
                    pass
                else:
                    if isopen:
                        obj.close()

    return XRootD.client


def older_xrootd(min_version):
    """
    Check if the installed XRootD bindings are newer than a given version
    without importing. Defaults to False if XRootD is not installed. Unrecognized
    versions (i.e. self-built XRootD, whose version numbers are strings)
    return False: that is, they're assumed to be new, so that no warnings
    are raised.
    """
    version = xrootd_version()
    if version is None:
        return False
    else:
        try:
            return parse_version(version) < parse_version(min_version)
        except TypeError:
            return False


def xrootd_version():
    """
    Gets the XRootD version if installed, otherwise returns None.
    """
    try:
        return importlib_metadata.version("xrootd")
    except ModuleNotFoundError:
        try:
            # Versions before 4.11.1 used pyxrootd as the package name
            return importlib_metadata.version("pyxrootd")
        except ModuleNotFoundError:
            return None


def lzma():
    """
    Imports and returns ``lzma`` (which is part of the Python 3 standard
    library, but not Python 2).
    """
    import lzma

    return lzma


def lz4_block():
    """
    Imports and returns ``lz4``.

    Attempts to import ``xxhash`` as well.
    """
    try:
        import lz4.block
<<<<<<< HEAD
        import xxhash
    except ModuleNotFoundError:
=======
        import xxhash  # noqa: F401
    except ModuleNotFoundError as err:
>>>>>>> 0ed8e52d
        raise ModuleNotFoundError(
            """install the 'lz4' and `xxhash` packages with:

    pip install lz4 xxhash

or

    conda install lz4 python-xxhash"""
        ) from err
    else:
        return lz4.block


def xxhash():
    """
    Imports and returns ``xxhash``.

    Attempts to import ``lz4`` as well.
    """
    try:
        import lz4.block
        import xxhash
    except ModuleNotFoundError as err:
        raise ModuleNotFoundError(
            """install the 'lz4' and `xxhash` packages with:

    pip install lz4 xxhash

or

    conda install lz4 python-xxhash"""
        ) from err
    else:
        return xxhash


def zstandard():
    """
    Imports and returns ``zstandard``.
    """
    try:
        import zstandard
    except ModuleNotFoundError as err:
        raise ModuleNotFoundError(
            """install the 'zstandard' package with:

    pip install zstandard

or

    conda install zstandard"""
        ) from err
    else:
        return zstandard


def boost_histogram():
    """
    Imports and returns ``boost-histogram``.
    """
    try:
        import boost_histogram
    except ModuleNotFoundError as err:
        raise ModuleNotFoundError(
            """install the 'boost-histogram' package with:

    pip install boost-histogram

or

    conda install -c conda-forge boost-histogram"""
        ) from err
    else:
        return boost_histogram


def hist():
    """
    Imports and returns ``hist``.
    """
    try:
        import hist
    except ModuleNotFoundError as err:
        raise ModuleNotFoundError(
            """install the 'hist' package with:

    pip install hist"""
        ) from err
    else:
        return hist


def dask():
    """
    Imports and returns ``dask``.
    """
    try:
        import dask
        import dask.array as da
    except ModuleNotFoundError as err:
        raise ModuleNotFoundError(
            """for uproot.dask with 'library="np"', install the complete 'dask' package with:
    pip install "dask[complete]"
or
    conda install dask"""
        ) from err
    else:
        return dask, da


def dask_awkward():
    """
    Imports and returns ``dask_awkward``.
    """
    try:
        import dask
        import dask.array as da
        import dask_awkward
    except ModuleNotFoundError as err:
        raise ModuleNotFoundError(
            """for uproot.dask, install the 'dask-awkward' package with:
    pip install "dask[complete] dask-awkward"
or
<<<<<<< HEAD
    conda install dask dask-awkward"""
        )
=======
    conda install dask"""
        ) from err
>>>>>>> 0ed8e52d
    else:
        return dask_awkward<|MERGE_RESOLUTION|>--- conflicted
+++ resolved
@@ -163,13 +163,8 @@
     """
     try:
         import lz4.block
-<<<<<<< HEAD
         import xxhash
     except ModuleNotFoundError:
-=======
-        import xxhash  # noqa: F401
-    except ModuleNotFoundError as err:
->>>>>>> 0ed8e52d
         raise ModuleNotFoundError(
             """install the 'lz4' and `xxhash` packages with:
 
@@ -293,12 +288,7 @@
             """for uproot.dask, install the 'dask-awkward' package with:
     pip install "dask[complete] dask-awkward"
 or
-<<<<<<< HEAD
     conda install dask dask-awkward"""
-        )
-=======
-    conda install dask"""
-        ) from err
->>>>>>> 0ed8e52d
+        ) from err
     else:
         return dask_awkward