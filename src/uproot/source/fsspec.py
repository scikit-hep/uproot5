--- conflicted
+++ resolved
@@ -27,22 +27,11 @@
     """
 
     def __init__(self, file_path: str, **options):
-<<<<<<< HEAD
         super().__init__()
         self._fs, self._file_path = fsspec.core.url_to_fs(
             file_path, **self.extract_fsspec_options(options)
         )
-=======
-        options = dict(uproot.reading.open.defaults, **options)
-        storage_options = {
-            k: v
-            for k, v in options.items()
-            if k not in uproot.reading.open.defaults.keys()
-        }
-
-        self._fs, self._file_path = fsspec.core.url_to_fs(file_path, **storage_options)
->>>>>>> 6330f65e
-
+        
         # What should we do when there is a chain of filesystems?
         self._async_impl = self._fs.async_impl
 
