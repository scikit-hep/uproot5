# BSD 3-Clause License; see https://github.com/scikit-hep/uproot5/blob/main/LICENSE

from __future__ import annotations

import asyncio
import concurrent.futures
import queue

import fsspec
import fsspec.asyn

import uproot
import uproot.source.chunk
import uproot.source.futures


class FSSpecSource(uproot.source.chunk.Source):
    """
    Args:
        file_path (str): A URL for the file to open.
        **kwargs (dict): any extra arguments to be forwarded to the particular
            FileSystem instance constructor. This might include S3 access keys,
            or HTTP headers, etc.

    A :doc:`uproot.source.chunk.Source` that uses FSSpec's cat_ranges feature
    to get many chunks in one request.
    """

    def __init__(self, file_path: str, **options):
        options = dict(uproot.reading.open.defaults, **options)
        storage_options = {
            k: v
            for k, v in options.items()
            if k not in uproot.reading.open.defaults.keys()
        }

        self._fs, self._file_path = fsspec.core.url_to_fs(file_path, **storage_options)

        # What should we do when there is a chain of filesystems?
        self._async_impl = self._fs.async_impl

<<<<<<< HEAD
        self._open()

=======
        self._executor = None
        self._file = None
>>>>>>> a0cd7342
        self._fh = None

        self._num_requests = 0
        self._num_requested_chunks = 0
        self._num_requested_bytes = 0

        self._open()

        self.__enter__()

    def _open(self):
        self._executor = FSSpecLoopExecutor()
        self._file = self._fs.open(self._file_path)

    def __repr__(self):
        path = repr(self._file_path)
        if len(self._file_path) > 10:
            path = repr("..." + self._file_path[-10:])
        return f"<{type(self).__name__} {path} at 0x{id(self):012x}>"

    def __getstate__(self):
        state = dict(self.__dict__)
        state.pop("_executor")
        state.pop("_file")
        state.pop("_fh")
        return state

    def __setstate__(self, state):
        self.__dict__ = state
        self._open()

    def __enter__(self):
        self._fh = self._file.__enter__()
        return self

    def __exit__(self, exception_type, exception_value, traceback):
        self._fh = None
        self._file.__exit__(exception_type, exception_value, traceback)
        self._executor.shutdown()

    def chunk(self, start: int, stop: int) -> uproot.source.chunk.Chunk:
        """
        Args:
            start (int): Seek position of the first byte to include.
            stop (int): Seek position of the first byte to exclude
                (one greater than the last byte to include).

        Request a byte range of data from the file as a
        :doc:`uproot.source.chunk.Chunk`.
        """
        self._num_requests += 1
        self._num_requested_chunks += 1
        self._num_requested_bytes += stop - start
        if self._fh:
            self._fh.seek(start)
            data = self._fh.read(stop - start)
        else:
            data = self._fs.cat_file(self._file_path, start, stop)
        future = uproot.source.futures.TrivialFuture(data)
        return uproot.source.chunk.Chunk(self, start, stop, future)

    def chunks(
        self, ranges: list[(int, int)], notifications: queue.Queue
    ) -> list[uproot.source.chunk.Chunk]:
        """
        Args:
            ranges (list of (int, int) 2-tuples): Intervals to fetch
                as (start, stop) pairs in a single request, if possible.
            notifications (``queue.Queue``): Indicator of completed
                chunks. After each gets filled, it is ``put`` on the
                queue; a listener should ``get`` from this queue
                ``len(ranges)`` times.

        Request a set of byte ranges from the file.

        This method has two outputs:

        * The method returns a list of unfilled
          :doc:`uproot.source.chunk.Chunk` objects, which get filled
          in a background thread. If you try to read data from an
          unfilled chunk, it will wait until it is filled.
        * The method also puts the same :doc:`uproot.source.chunk.Chunk`
          objects onto the ``notifications`` queue as soon as they are
          filled.

        Reading data from chunks on the queue can be more efficient than
        reading them from the returned list. The total reading time is the
        same, but work on the filled chunks can be better parallelized if
        it is triggered by already-filled chunks, rather than waiting for
        chunks to be filled.
        """
        self._num_requests += 1
        self._num_requested_chunks += len(ranges)
        self._num_requested_bytes += sum(stop - start for start, stop in ranges)

        try:
            # not available in python 3.8
            to_thread = asyncio.to_thread
        except AttributeError:
            import contextvars
            import functools

            async def to_thread(func, /, *args, **kwargs):
                loop = asyncio.get_running_loop()
                ctx = contextvars.copy_context()
                func_call = functools.partial(ctx.run, func, *args, **kwargs)
                return await loop.run_in_executor(None, func_call)

        async def async_wrapper_thread(blocking_func, *args, **kwargs):
            if not callable(blocking_func):
                raise TypeError("blocking_func must be callable")
            # TODO: when python 3.8 is dropped, use `asyncio.to_thread` instead (also remove the try/except block above)
            return await to_thread(blocking_func, *args, **kwargs)

        chunks = []
        for start, stop in ranges:
            # _cat_file is async while cat_file is not.
            coroutine = (
                self._fs._cat_file(self._file_path, start=start, end=stop)
                if self._async_impl
                else async_wrapper_thread(
                    self._fs.cat_file, self._file_path, start=start, end=stop
                )
            )

            future = self._executor.submit(coroutine)

            chunk = uproot.source.chunk.Chunk(self, start, stop, future)
            future.add_done_callback(uproot.source.chunk.notifier(chunk, notifications))
            chunks.append(chunk)
        return chunks

    @property
    def async_impl(self) -> bool:
        """
        True if using an async loop executor; False otherwise.
        """
        return self._async_impl

    @property
    def num_bytes(self) -> int:
        """
        The number of bytes in the file.
        """
        return self._fs.size(self._file_path)

    # We need this because user may use other executors not defined in `uproot.source` (such as `concurrent.futures`)
    # that do not have this interface. If not defined it defaults to calling this property on the source's executor
    @property
    def closed(self) -> bool:
        """
        True if the associated file/connection/thread pool is closed; False
        otherwise.
        """
        return False


class FSSpecLoopExecutor(uproot.source.futures.Executor):
    @property
    def loop(self) -> asyncio.AbstractEventLoop:
        return fsspec.asyn.get_loop()

    def submit(self, coroutine) -> concurrent.futures.Future:
        if not asyncio.iscoroutine(coroutine):
            raise TypeError("loop executor can only submit coroutines")
        return asyncio.run_coroutine_threadsafe(coroutine, self.loop)<|MERGE_RESOLUTION|>--- conflicted
+++ resolved
@@ -39,13 +39,8 @@
         # What should we do when there is a chain of filesystems?
         self._async_impl = self._fs.async_impl
 
-<<<<<<< HEAD
-        self._open()
-
-=======
         self._executor = None
         self._file = None
->>>>>>> a0cd7342
         self._fh = None
 
         self._num_requests = 0
