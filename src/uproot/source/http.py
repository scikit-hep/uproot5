--- conflicted
+++ resolved
@@ -262,13 +262,9 @@
         return uproot.source.futures.ResourceFuture(task)
 
     @staticmethod
-<<<<<<< HEAD
-    def multifuture(source, ranges: list[(int, int)], futures, results):
-=======
     def multifuture(
         source: uproot.source.chunk.Source, ranges: list[(int, int)], futures, results
     ):
->>>>>>> 2f998151
         """
         Args:
             source (:doc:`uproot.source.http.HTTPSource`): The data source.
@@ -359,13 +355,9 @@
     )
     _content_range = re.compile(b"Content-Range: bytes ([0-9]+-[0-9]+)", re.I)
 
-<<<<<<< HEAD
-    def is_multipart_supported(self, ranges: list[(int, int)], response) -> bool:
-=======
     def is_multipart_supported(
         self, ranges: list[(int, int)], response: http.client.HTTPResponse
     ) -> bool:
->>>>>>> 2f998151
         """
         Helper function for :ref:`uproot.source.http.HTTPResource.multifuture`
         to check for multipart GET support.
@@ -382,9 +374,6 @@
         else:
             return True
 
-<<<<<<< HEAD
-    def handle_no_multipart(self, source, ranges: list[(int, int)], futures, results):
-=======
     def handle_no_multipart(
         self,
         source: uproot.source.chunk.Source,
@@ -392,7 +381,6 @@
         futures,
         results,
     ):
->>>>>>> 2f998151
         """
         Helper function for :ref:`uproot.source.http.HTTPResource.multifuture`
         to handle a lack of multipart GET support.
