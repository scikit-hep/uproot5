# BSD 3-Clause License; see https://github.com/scikit-hep/uproot4/blob/main/LICENSE

"""
This module defines utilities for internal use. This is not a public interface
and may be changed without notice.
"""

import datetime
import glob
import numbers
import os
import platform
import re
import warnings
from collections.abc import Iterable
from urllib.parse import unquote, urlparse

import numpy
import setuptools

win = platform.system().lower().startswith("win")


def tobytes(array):
    """
    Calls ``array.tobytes()`` or its older equivalent, ``array.tostring()``,
    depending on what's available in this NumPy version. (tobytes added in 1.9)
    """
    if hasattr(array, "tobytes"):
        return array.tobytes()
    else:
        return array.tostring()


def isint(x):
    """
    Returns True if and only if ``x`` is an integer (including NumPy, not
    including bool).
    """
    return isinstance(x, (int, numbers.Integral, numpy.integer)) and not isinstance(
        x, (bool, numpy.bool_)
    )


def isnum(x):
    """
    Returns True if and only if ``x`` is a number (including NumPy, not
    including bool).
    """
    return isinstance(x, (int, float, numbers.Real, numpy.number)) and not isinstance(
        x, (bool, numpy.bool_)
    )


def isstr(x):
    """
    Returns True if and only if ``x`` is a string (including Python 2 unicode).
    """
    return isinstance(x, str)


def ensure_str(x):
    """
    Ensures that ``x`` is a string (decoding with 'surrogateescape' if necessary).
    """
    if isinstance(x, bytes):
        return x.decode(errors="surrogateescape")
    elif isinstance(x, str):
        return x
    else:
        raise TypeError(f"expected a string, not {type(x)}")


def ensure_numpy(array, types=(numpy.bool_, numpy.integer, numpy.floating)):
    """
    Returns an ``np.ndarray`` if ``array`` can be converted to an array of the
    desired type and raises TypeError if it cannot.
    """
    with warnings.catch_warnings():
        warnings.simplefilter("error", numpy.VisibleDeprecationWarning)
        try:
            out = numpy.asarray(array)
        except (ValueError, numpy.VisibleDeprecationWarning):
            raise TypeError("cannot be converted to a NumPy array")
        if not issubclass(out.dtype.type, types):
            raise TypeError(f"cannot be converted to a NumPy array of type {types}")
        return out


def parse_version(version):
    """
    Converts a semver string into a Version object that can be compared with
    ``<``, ``>=``, etc.

    Currently implemented using ``setuptools.extern.packaging.version.parse``
    (exposing that library in the return type).
    """
    return setuptools.extern.packaging.version.parse(version)


def from_module(obj, module_name):
    """
    Returns True if ``obj`` is an instance of a class from a module
    given by name.

    This is like ``isinstance`` (in that it searches the whole ``mro``),
    except that the module providing the type to check against doesn't
    have to be imported and doesn't get imported (as a side effect) by
    this function.
    """
    try:
        mro = type(obj).mro()
    except TypeError:
        return False

    for t in mro:
        if t.__module__ == module_name or t.__module__.startswith(module_name + "."):
            return True
    return False


def _regularize_filter_regex_flags(flags):
    flagsbyte = 0
    for flag in flags:
        if flag == "i":
            flagsbyte += re.I
        elif flag == "L":
            flagsbyte += re.L
        elif flag == "m":
            flagsbyte += re.M
        elif flag == "s":
            flagsbyte += re.S
        elif flag == "u":
            flagsbyte += re.U
        elif flag == "x":
            flagsbyte += re.X
    return flagsbyte


def no_filter(x):
    """
    A filter that accepts anything (always returns True).
    """
    return True


_regularize_filter_regex = re.compile("^/(.*)/([iLmsux]*)$")


def regularize_filter(filter):
    """
    Convert None, str, iterable of str, wildcards, and regular expressions into
    the standard form for a filter: a callable returning True or False.
    """
    if filter is None:
        return no_filter
    elif callable(filter):
        return filter
    elif isstr(filter):
        m = _regularize_filter_regex.match(filter)
        if m is not None:
            regex, flags = m.groups()
            matcher = re.compile(regex, _regularize_filter_regex_flags(flags))
            return lambda x: matcher.match(x) is not None
        elif "*" in filter or "?" in filter or "[" in filter:
            return lambda x: glob.fnmatch.fnmatchcase(x, filter)
        else:
            return lambda x: x == filter
    elif isinstance(filter, Iterable) and not isinstance(filter, bytes):
        filters = [regularize_filter(f) for f in filter]
        return lambda x: any(f(x) for f in filters)
    else:
        raise TypeError(
            "filter must be None, callable, a regex string between slashes, or a "
            "glob pattern, not {}".format(repr(filter))
        )


def no_rename(x):
    """
    A renaming function that keeps all names the same (identity function).
    """
    return x


_regularize_filter_regex_rename = re.compile("^s?/(.*)/(.*)/([iLmsux]*)$")


def regularize_rename(rename):
    """
    Convert None, dict, and regular expression mappings into the standard form
    for renaming: a callable that maps strings to strings.
    """
    if rename is None:
        return no_rename

    elif callable(rename):
        return rename

    elif isstr(rename):
        m = _regularize_filter_regex_rename.match(rename)
        if m is not None:
            regex, trans, flags = m.groups()
            matcher = re.compile(regex, _regularize_filter_regex_flags(flags))
            return lambda x: matcher.sub(trans, x)
        else:
            raise TypeError("rename regular expressions must be in '/from/to/' form")

    elif isinstance(rename, dict):
        return lambda x: rename.get(x, x)

    elif isinstance(rename, Iterable) and not isinstance(rename, bytes):
        rules = []
        for x in rename:
            if isstr(x):
                m = _regularize_filter_regex_rename.match(x)
                if m is not None:
                    regex, trans, flags = m.groups()
                    rules.append(
                        (
                            re.compile(regex, _regularize_filter_regex_flags(flags)),
                            trans,
                        )
                    )
                else:
                    raise TypeError(
                        "rename regular expressions must be in '/from/to/' form"
                    )
            else:
                break
        else:

            def applyrules(x):
                for matcher, trans in rules:
                    if matcher.search(x) is not None:
                        return matcher.sub(trans, x)
                else:
                    return x

            return applyrules

    raise TypeError(
        "rename must be None, callable, a '/from/to/' regex, an iterable of "
        "regex rules, or a dict, not {}".format(repr(rename))
    )


def regularize_path(path):
    """
    Converts pathlib Paths into plain string paths (for all versions of Python).
    """
    if isinstance(path, getattr(os, "PathLike", ())):
        path = os.fspath(path)

    elif hasattr(path, "__fspath__"):
        path = path.__fspath__()

    elif path.__class__.__module__ == "pathlib":
        import pathlib

        if isinstance(path, pathlib.Path):
            path = str(path)

    return path


_windows_drive_letter_ending = re.compile(r".*\b[A-Za-z]$")
_windows_absolute_path_pattern = re.compile(r"^[A-Za-z]:[\\/]")
_windows_absolute_path_pattern_slash = re.compile(r"^[\\/][A-Za-z]:[\\/]")
_might_be_port = re.compile(r"^[0-9].*")


def file_object_path_split(path):
    """
    Split a path with a colon into a file path and an object-in-file path.
    """
    path = regularize_path(path)

    try:
        index = path.rindex(":")
    except ValueError:
        return path, None
    else:
        file_path, object_path = path[:index], path[index + 1 :]

        if (
            _might_be_port.match(object_path) is not None
            and urlparse(file_path).path == ""
        ):
            return path, None

        file_path = file_path.rstrip()
        object_path = object_path.lstrip()

        if file_path.upper() in ("FILE", "HTTP", "HTTPS", "ROOT"):
            return path, None
        elif win and _windows_drive_letter_ending.match(file_path) is not None:
            return path, None
        else:
            return file_path, object_path


_remote_schemes = ["ROOT", "HTTP", "HTTPS"]
_schemes = ["FILE"] + _remote_schemes


def file_path_to_source_class(file_path, options):
    """
    Use a file path to get the :doc:`uproot.source.chunk.Source` class that would read it.
    """
    import uproot.source.chunk

    file_path = regularize_path(file_path)

    if (
        not isstr(file_path)
        and hasattr(file_path, "read")
        and hasattr(file_path, "seek")
    ):
        out = options["object_handler"]
        if not (isinstance(out, type) and issubclass(out, uproot.source.chunk.Source)):
            raise TypeError(
                "'object_handler' is not a class object inheriting from Source: "
                + repr(out)
            )
        return out, file_path

    windows_absolute_path = None
    if win:
        if _windows_absolute_path_pattern.match(file_path) is not None:
            windows_absolute_path = file_path

    parsed_url = urlparse(file_path)
    if parsed_url.scheme.upper() == "FILE":
        parsed_url_path = unquote(parsed_url.path)
    else:
        parsed_url_path = parsed_url.path

    if win and windows_absolute_path is None:
        if _windows_absolute_path_pattern.match(parsed_url_path) is not None:
            windows_absolute_path = parsed_url_path
        elif _windows_absolute_path_pattern_slash.match(parsed_url_path) is not None:
            windows_absolute_path = parsed_url_path[1:]

    if (
        parsed_url.scheme.upper() == "FILE"
        or len(parsed_url.scheme) == 0
        or windows_absolute_path is not None
    ):
        if windows_absolute_path is None:
            if parsed_url.netloc.upper() == "LOCALHOST":
                file_path = parsed_url_path
            else:
                file_path = parsed_url.netloc + parsed_url_path
        else:
            file_path = windows_absolute_path

        out = options["file_handler"]
        if not (isinstance(out, type) and issubclass(out, uproot.source.chunk.Source)):
            raise TypeError(
                "'file_handler' is not a class object inheriting from Source: "
                + repr(out)
            )
        return out, os.path.expanduser(file_path)

    elif parsed_url.scheme.upper() == "ROOT":
        out = options["xrootd_handler"]
        if not (isinstance(out, type) and issubclass(out, uproot.source.chunk.Source)):
            raise TypeError(
                "'xrootd_handler' is not a class object inheriting from Source: "
                + repr(out)
            )
        return out, file_path

    elif parsed_url.scheme.upper() == "HTTP" or parsed_url.scheme.upper() == "HTTPS":
        out = options["http_handler"]
        if not (isinstance(out, type) and issubclass(out, uproot.source.chunk.Source)):
            raise TypeError(
                "'http_handler' is not a class object inheriting from Source: "
                + repr(out)
            )
        return out, file_path

    else:
        raise ValueError(f"URI scheme not recognized: {file_path}")


if isinstance(__builtins__, dict):
    if "FileNotFoundError" in __builtins__:
        _FileNotFoundError = __builtins__["FileNotFoundError"]
    else:
        _FileNotFoundError = __builtins__["IOError"]
else:
    if hasattr(__builtins__, "FileNotFoundError"):
        _FileNotFoundError = __builtins__.FileNotFoundError
    else:
        _FileNotFoundError = __builtins__.IOError


def _file_not_found(files, message=None):
    if message is None:
        message = ""
    else:
        message = " (" + message + ")"

    return _FileNotFoundError(
        """file not found{0}

    {1}

Files may be specified as:
   * str/bytes: relative or absolute filesystem path or URL, without any colons
         other than Windows drive letter or URL schema.
         Examples: "rel/file.root", "C:\\abs\\file.root", "http://where/what.root"
   * str/bytes: same with an object-within-ROOT path, separated by a colon.
         Example: "rel/file.root:tdirectory/ttree"
   * pathlib.Path: always interpreted as a filesystem path or URL only (no
         object-within-ROOT path), regardless of whether there are any colons.
         Examples: Path("rel:/file.root"), Path("/abs/path:stuff.root")

Functions that accept many files (uproot.iterate, etc.) also allow:
   * glob syntax in str/bytes and pathlib.Path.
         Examples: Path("rel/*.root"), "/abs/*.root:tdirectory/ttree"
   * dict: keys are filesystem paths, values are objects-within-ROOT paths.
         Example: {{"/data_v1/*.root": "ttree_v1", "/data_v2/*.root": "ttree_v2"}}
   * already-open TTree objects.
   * iterables of the above.
""".format(
            message, repr(files)
        )
    )


def memory_size(data, error_message=None):
    """
    Regularizes strings like '## kB' and plain integer number of bytes to
    an integer number of bytes.
    """
    if isstr(data):
        m = re.match(
            r"^\s*([+-]?(\d+(\.\d*)?|\.\d+)(e[+-]?\d+)?)\s*([kmgtpezy]?b)\s*$",
            data,
            re.I,
        )
        if m is not None:
            target, unit = float(m.group(1)), m.group(5).upper()
            if unit == "KB":
                target *= 1000
            elif unit == "MB":
                target *= 1000**2
            elif unit == "GB":
                target *= 1000**3
            elif unit == "TB":
                target *= 1000**4
            elif unit == "PB":
                target *= 1000**5
            elif unit == "EB":
                target *= 1000**6
            elif unit == "ZB":
                target *= 1000**7
            elif unit == "YB":
                target *= 1000**8
            elif unit == "KIB":
                target *= 1024
            elif unit == "MIB":
                target *= 1024**2
            elif unit == "GIB":
                target *= 1024**3
            elif unit == "TIB":
                target *= 1024**4
            elif unit == "PIB":
                target *= 1024**5
            elif unit == "EIB":
                target *= 1024**6
            elif unit == "ZIB":
                target *= 1024**7
            elif unit == "YIB":
                target *= 1024**8
            return int(target)

    if isint(data):
        return int(data)

    if error_message is None:
        raise TypeError(
            "number of bytes or memory size string with units "
            f"(such as '100 MB') required, not {data!r}"
        )
    else:
        raise TypeError(error_message)


def new_class(name, bases, members):
    """
    Create a new class object with ``type(name, bases, members)`` and put it in
    the ``uproot.dynamic`` library.
    """
    import uproot.dynamic

    out = type(ensure_str(name), bases, members)
    out.__module__ = "uproot.dynamic"
    setattr(uproot.dynamic, out.__name__, out)
    return out


_primitive_awkward_form = {}


<<<<<<< HEAD
def form_and_forth():
    raise NotImplementedError


def awkward_form(
    model, file, index_format="i64", header=False, tobject_header=True, breadcrumbs=()
):
=======
def awkward_form(model, file, context):
>>>>>>> 04a77526
    """
    Utility function to get an ``ak.forms.Form`` for a :doc:`uproot.model.Model`.
    """
    import uproot

    awkward = uproot.extras.awkward()

    if isinstance(model, numpy.dtype):
        model = model.newbyteorder("=")

        if model not in _primitive_awkward_form:
            if model == numpy.dtype(numpy.bool_) or model == numpy.dtype(bool):
                _primitive_awkward_form[model] = awkward.forms.Form.fromjson('"bool"')
            elif model == numpy.dtype(numpy.int8):
                _primitive_awkward_form[model] = awkward.forms.Form.fromjson('"int8"')
            elif model == numpy.dtype(numpy.uint8):
                _primitive_awkward_form[model] = awkward.forms.Form.fromjson('"uint8"')
            elif model == numpy.dtype(numpy.int16):
                _primitive_awkward_form[model] = awkward.forms.Form.fromjson('"int16"')
            elif model == numpy.dtype(numpy.uint16):
                _primitive_awkward_form[model] = awkward.forms.Form.fromjson('"uint16"')
            elif model == numpy.dtype(numpy.int32):
                _primitive_awkward_form[model] = awkward.forms.Form.fromjson('"int32"')
            elif model == numpy.dtype(numpy.uint32):
                _primitive_awkward_form[model] = awkward.forms.Form.fromjson('"uint32"')
            elif model == numpy.dtype(numpy.int64):
                _primitive_awkward_form[model] = awkward.forms.Form.fromjson('"int64"')
            elif model == numpy.dtype(numpy.uint64):
                _primitive_awkward_form[model] = awkward.forms.Form.fromjson('"uint64"')
            elif model == numpy.dtype(numpy.float32):
                _primitive_awkward_form[model] = awkward.forms.Form.fromjson(
                    '"float32"'
                )
            elif model == numpy.dtype(numpy.float64):
                _primitive_awkward_form[model] = awkward.forms.Form.fromjson(
                    '"float64"'
                )
            else:
                raise AssertionError(f"{model!r}: {type(model)}")

        return _primitive_awkward_form[model]

    else:
        return model.awkward_form(file, context)


def awkward_form_remove_uproot(awkward, form):
    """
    Remove the "uproot" parameters from an ``ak.forms.Form``.
    """
    parameters = dict(form.parameters)
    parameters.pop("uproot", None)
    if isinstance(form, awkward.forms.BitMaskedForm):
        return awkward.forms.BitMaskedForm(
            form.mask,
            awkward_form_remove_uproot(awkward, form.content),
            form.valid_when,
            form.lsb_order,
            form.has_identities,
            parameters,
        )
    elif isinstance(form, awkward.forms.ByteMaskedForm):
        return awkward.forms.ByteMaskedForm(
            form.mask,
            awkward_form_remove_uproot(awkward, form.content),
            form.valid_when,
            form.has_identities,
            parameters,
        )
    elif isinstance(form, awkward.forms.EmptyForm):
        return awkward.forms.EmptyForm(
            form.has_identities,
            parameters,
        )
    elif isinstance(form, awkward.forms.IndexedForm):
        return awkward.forms.IndexedForm(
            form.index,
            awkward_form_remove_uproot(awkward, form.content),
            form.has_identities,
            parameters,
        )
    elif isinstance(form, awkward.forms.IndexedOptionForm):
        return awkward.forms.IndexedOptionForm(
            form.index,
            awkward_form_remove_uproot(awkward, form.content),
            form.has_identities,
            parameters,
        )
    elif isinstance(form, awkward.forms.ListForm):
        return awkward.forms.ListForm(
            form.starts,
            form.stops,
            awkward_form_remove_uproot(awkward, form.content),
            form.has_identities,
            parameters,
        )
    elif isinstance(form, awkward.forms.ListOffsetForm):
        return awkward.forms.ListOffsetForm(
            form.offsets,
            awkward_form_remove_uproot(awkward, form.content),
            form.has_identities,
            parameters,
        )
    elif isinstance(form, awkward.forms.NumpyForm):
        return awkward.forms.NumpyForm(
            form.inner_shape,
            form.itemsize,
            form.format,
            form.has_identities,
            parameters,
        )
    elif isinstance(form, awkward.forms.RecordForm):
        return awkward.forms.RecordForm(
            {
                k: awkward_form_remove_uproot(awkward, v)
                for k, v in form.contents.items()
                if not k.startswith("@")
            },
            form.has_identities,
            parameters,
        )
    elif isinstance(form, awkward.forms.RegularForm):
        return awkward.forms.RegularForm(
            awkward_form_remove_uproot(awkward, form.content),
            form.size,
            form.has_identities,
            parameters,
        )
    elif isinstance(form, awkward.forms.UnionForm):
        return awkward.forms.UnionForm(
            form.tags,
            form.index,
            [awkward_form_remove_uproot(awkward, x) for x in form.contents],
            form.has_identities,
            parameters,
        )
    elif isinstance(form, awkward.forms.UnmaskedForm):
        return awkward.forms.UnmaskedForm(
            awkward_form_remove_uproot(awkward, form.content),
            form.has_identities,
            parameters,
        )
    elif isinstance(form, awkward.forms.VirtualForm):
        return awkward.forms.VirtualForm(
            awkward_form_remove_uproot(awkward, form.form),
            form.has_length,
            form.has_identities,
            parameters,
        )
    else:
        raise RuntimeError(f"unrecognized form: {type(form)}")


# FIXME: Until we get Awkward reading these bytes directly, rather than
# going through ak.from_iter, the integer dtypes will be int64 and the
# floating dtypes will be float64 because that's what ak.from_iter makes.
def recursively_fix_awkward_form_of_iter(awkward, interpretation, form):
    """
    Given an interpretation of a TBranch, fixup any form corresponding to
    a component that cannot be read directly by awkward and needs to go
    through ak.from_iter
    """
    import uproot.interpretation

    if isinstance(interpretation, uproot.interpretation.grouped.AsGrouped):
        fixed = {}
        for key, subinterpretation in interpretation.subbranches.items():
            fixed[key] = recursively_fix_awkward_form_of_iter(
                awkward, subinterpretation, form.content(key)
            )
        return awkward.forms.RecordForm(
            fixed,
            form.has_identities,
            form.parameters,
        )
    elif isinstance(interpretation, uproot.interpretation.objects.AsObjects):
        if uproot.interpretation.objects.awkward_can_optimize(interpretation, form):
            return form
        else:
            return uproot._util.awkward_form_of_iter(awkward, form)
    else:
        return form


def awkward_form_of_iter(awkward, form):
    """
    Fix an ``ak.forms.Form`` object for a given iterable.

    (It might have been read with a different numeric type.)
    """
    if isinstance(form, awkward.forms.BitMaskedForm):
        return awkward.forms.BitMaskedForm(
            form.mask,
            awkward_form_of_iter(awkward, form.content),
            form.valid_when,
            form.lsb_order,
            form.has_identities,
            form.parameters,
        )
    elif isinstance(form, awkward.forms.ByteMaskedForm):
        return awkward.forms.ByteMaskedForm(
            form.mask,
            awkward_form_of_iter(awkward, form.content),
            form.valid_when,
            form.has_identities,
            form.parameters,
        )
    elif isinstance(form, awkward.forms.EmptyForm):
        return awkward.forms.EmptyForm(
            form.has_identities,
            form.parameters,
        )
    elif isinstance(form, awkward.forms.IndexedForm):
        return awkward.forms.IndexedForm(
            form.index,
            awkward_form_of_iter(awkward, form.content),
            form.has_identities,
            form.parameters,
        )
    elif isinstance(form, awkward.forms.IndexedOptionForm):
        return awkward.forms.IndexedOptionForm(
            form.index,
            awkward_form_of_iter(awkward, form.content),
            form.has_identities,
            form.parameters,
        )
    elif isinstance(form, awkward.forms.ListForm):
        return awkward.forms.ListForm(
            form.starts,
            form.stops,
            awkward_form_of_iter(awkward, form.content),
            form.has_identities,
            form.parameters,
        )
    elif isinstance(form, awkward.forms.ListOffsetForm):
        return awkward.forms.ListOffsetForm(
            form.offsets,
            awkward_form_of_iter(awkward, form.content),
            form.has_identities,
            form.parameters,
        )
    elif isinstance(form, awkward.forms.NumpyForm):
        if form.parameter("__array__") in ("char", "byte"):
            f = form
        else:
            d = form.to_numpy()
            if issubclass(d.type, numpy.integer):
                d = numpy.dtype(numpy.int64)
            elif issubclass(d.type, numpy.floating):
                d = numpy.dtype(numpy.float64)
            f = awkward.forms.Form.from_numpy(d)
        out = awkward.forms.NumpyForm(
            form.inner_shape,
            f.itemsize,
            f.format,
            form.has_identities,
            form.parameters,
        )
        return out
    elif isinstance(form, awkward.forms.RecordForm):
        return awkward.forms.RecordForm(
            {k: awkward_form_of_iter(awkward, v) for k, v in form.contents.items()},
            form.has_identities,
            form.parameters,
        )
    elif isinstance(form, awkward.forms.RegularForm):
        return awkward.forms.RegularForm(
            awkward_form_of_iter(awkward, form.content),
            form.size,
            form.has_identities,
            form.parameters,
        )
    elif isinstance(form, awkward.forms.UnionForm):
        return awkward.forms.UnionForm(
            form.tags,
            form.index,
            [awkward_form_of_iter(awkward, x) for x in form.contents],
            form.has_identities,
            form.parameters,
        )
    elif isinstance(form, awkward.forms.UnmaskedForm):
        return awkward.forms.UnmaskedForm(
            awkward_form_of_iter(awkward, form.content),
            form.has_identities,
            form.parameters,
        )
    elif isinstance(form, awkward.forms.VirtualForm):
        return awkward.forms.VirtualForm(
            awkward_form_of_iter(awkward, form.form),
            form.has_length,
            form.has_identities,
            form.parameters,
        )
    else:
        raise RuntimeError(f"unrecognized form: {type(form)}")


def damerau_levenshtein(a, b, ratio=False):
    """
    Calculates the Damerau-Levenshtein distance of two strings.

    Used by :doc:`uproot.exceptions.KeyInFileError` to return the most likely
    misspellings of a failed attempt to get a key.
    """
    # Modified Damerau-Levenshtein distance. Adds a middling penalty
    # for capitalization.
    # https://en.wikipedia.org/wiki/Damerau%E2%80%93Levenshtein_distance
    M = [[0] * (len(b) + 1) for i in range(len(a) + 1)]

    for i in range(len(a) + 1):
        M[i][0] = i
    for j in range(len(b) + 1):
        M[0][j] = j

    for i in range(1, len(a) + 1):
        for j in range(1, len(b) + 1):
            if a[i - 1] == b[j - 1]:  # Same char
                cost = 0
            elif a[i - 1].lower() == b[j - 1].lower():  # Same if lowered
                cost = 0.5
            else:  # Different char
                cost = 2
            M[i][j] = min(
                M[i - 1][j] + 1,  # Addition
                M[i][j - 1] + 1,  # Removal
                M[i - 1][j - 1] + cost,  # Substitution
            )

            # Transposition
            if (
                i > 1
                and j > 1
                and a[i - 1].lower() == b[j - 2].lower()
                and a[i - 2].lower() == b[j - 2].lower()
            ):
                if a[i - 1] == b[j - 2] and a[i - 2] == b[j - 1]:
                    # Transpose only
                    M[i][j] = min(M[i][j], M[i - 2][j - 2] + 1)
                else:
                    # Traspose and capitalization
                    M[i][j] = min(M[i][j], M[i - 2][j - 2] + 1.5)

    if not ratio:
        return M[len(a)][len(b)]
    else:
        return (len(a) + len(b)) - M[len(a)][len(b)] / (len(a) + len(b))


def code_to_datetime(code):
    """
    Converts a ROOT datime code into a Python datetime.
    """
    return datetime.datetime(
        ((code & 0b11111100000000000000000000000000) >> 26) + 1995,
        ((code & 0b00000011110000000000000000000000) >> 22),
        ((code & 0b00000000001111100000000000000000) >> 17),
        ((code & 0b00000000000000011111000000000000) >> 12),
        ((code & 0b00000000000000000000111111000000) >> 6),
        (code & 0b00000000000000000000000000111111),
    )


def datetime_to_code(dt):
    """
    Converts a Python datetime into a ROOT datime code.
    """
    return (
        ((dt.year - 1995) << 26)
        | (dt.month << 22)
        | (dt.day << 17)
        | (dt.hour << 12)
        | (dt.minute << 6)
        | (dt.second)
    )


def objectarray1d(items):
    """
    Converts a sized iterable into a 1D object array

    This avoids ``numpy.array``'s default behavior of turning nested iterables
    into n-d arrays when the shape is rectangular
    """
    out = numpy.empty(len(items), dtype=numpy.dtype(object))
    for i, x in enumerate(items):
        out[i] = x
    return out<|MERGE_RESOLUTION|>--- conflicted
+++ resolved
@@ -506,17 +506,7 @@
 _primitive_awkward_form = {}
 
 
-<<<<<<< HEAD
-def form_and_forth():
-    raise NotImplementedError
-
-
-def awkward_form(
-    model, file, index_format="i64", header=False, tobject_header=True, breadcrumbs=()
-):
-=======
 def awkward_form(model, file, context):
->>>>>>> 04a77526
     """
     Utility function to get an ``ak.forms.Form`` for a :doc:`uproot.model.Model`.
     """
