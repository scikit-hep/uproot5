name: "Test build"

on:
  push:
    branches: ["main"]
  pull_request:
    branches: ["main"]

jobs:
  build:
    strategy:
      matrix:
        platform: ["windows-latest", "macos-latest", "ubuntu-latest"]
        python-version: ["3.6", "3.7", "3.8", "3.9", "3.10"]
        exclude:
          - platform: "macos-latest"
            python-version: "3.6"
          - platform: "windows-latest"
            python-version: "3.6"
          - platform: "windows-latest"
            python-version: "3.7"

    runs-on: "${{ matrix.platform }}"
    timeout-minutes: 30

    # Required for miniconda to activate conda
    defaults:
      run:
        shell: "bash -l {0}"

    steps:
      - uses: "actions/checkout@v3"

      - name: "Get conda"
        uses: "conda-incubator/setup-miniconda@v2"
        with:
          auto-update-conda: true
          python-version: ${{ matrix.python-version }}
          miniforge-variant: Mambaforge
          use-mamba: true

      - name: "Install most dependencies"
        run: |
          conda env list
          conda info
<<<<<<< HEAD
          mamba install numpy pandas pytest lz4 python-xxhash request scikit-hep-testdata boost-histogram hist
          pip install dask[array]
          conda list

      - name: "Install Awkward"
        if: "runner.os != 'Windows'"
        run: |
          conda env list
          pip install --pre "awkward>=1.0.0"
=======
>>>>>>> 2b5655a2
          conda list

      - name: "Install ROOT"
        if: "matrix.python-version == 3.8  &&  runner.os != 'macOS'  &&  runner.os != 'Windows'"
        run: |
          conda env list
          mamba install root
          pip install dask-awkward
          conda list

      - name: "Install XRootD"
        if: "runner.os != 'macOS'  &&  runner.os != 'Windows'"
        run: |
          conda env list
          mamba install xrootd
          conda list

      - name: "Install pytest extras"
        id: rerunfailures-install
        run: |
          conda env list
          mamba install pytest-rerunfailures pytest-timeout
          conda list

      - name: "Pip install the package"
        run: python -m pip install .[test,dev]

      - name: "Run pytest"
        run: |
          PYTEST_EXTRA_FLAGS="--only-rerun requests.exceptions.HTTPError"
          python -m pytest -vv tests \
            --reruns 3 --reruns-delay 30 \
            ${PYTEST_EXTRA_FLAGS:-}<|MERGE_RESOLUTION|>--- conflicted
+++ resolved
@@ -39,24 +39,6 @@
           miniforge-variant: Mambaforge
           use-mamba: true
 
-      - name: "Install most dependencies"
-        run: |
-          conda env list
-          conda info
-<<<<<<< HEAD
-          mamba install numpy pandas pytest lz4 python-xxhash request scikit-hep-testdata boost-histogram hist
-          pip install dask[array]
-          conda list
-
-      - name: "Install Awkward"
-        if: "runner.os != 'Windows'"
-        run: |
-          conda env list
-          pip install --pre "awkward>=1.0.0"
-=======
->>>>>>> 2b5655a2
-          conda list
-
       - name: "Install ROOT"
         if: "matrix.python-version == 3.8  &&  runner.os != 'macOS'  &&  runner.os != 'Windows'"
         run: |
