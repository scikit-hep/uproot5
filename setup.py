--- conflicted
+++ resolved
@@ -24,12 +24,7 @@
     "test": [
         "awkward>=1.9.0rc1",
         "pytest>=4.6",
-<<<<<<< HEAD
         "pytest-timeout",
-        "flake8",
-        "flake8-print>=5",
-=======
->>>>>>> 2b5655a2
         "scikit-hep-testdata",
         "lz4",
         "xxhash",
