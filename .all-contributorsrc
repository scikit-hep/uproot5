--- conflicted
+++ resolved
@@ -625,17 +625,19 @@
       ]
     },
     {
-<<<<<<< HEAD
+      "login": "fstrug",
+      "name": "fstrug",
+      "avatar_url": "https://avatars.githubusercontent.com/u/84533949?v=4",
+      "profile": "https://github.com/fstrug",
+      "contributions": [
+        "code"
+      ]
+    },
+    {
       "login": "zlmarshall",
       "name": "Zach Marshall",
       "avatar_url": "https://avatars.githubusercontent.com/u/10702398?v=4",
       "profile": "https://github.com/zlmarshall",
-=======
-      "login": "fstrug",
-      "name": "fstrug",
-      "avatar_url": "https://avatars.githubusercontent.com/u/84533949?v=4",
-      "profile": "https://github.com/fstrug",
->>>>>>> 5196288b
       "contributions": [
         "code"
       ]
