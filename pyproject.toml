[build-system]
build-backend = "hatchling.build"
requires = [
  "hatchling"
]

[project]
authors = [
  {name = "Jim Pivarski", email = "pivarski@princeton.edu"}
]
classifiers = [
  "Development Status :: 5 - Production/Stable",
  "Intended Audience :: Developers",
  "Intended Audience :: Information Technology",
  "Intended Audience :: Science/Research",
  "License :: OSI Approved :: BSD License",
  "Operating System :: MacOS",
  "Operating System :: POSIX",
  "Operating System :: Unix",
  "Programming Language :: Python",
  "Programming Language :: Python :: 3",
  "Programming Language :: Python :: 3 :: Only",
  "Programming Language :: Python :: 3.8",
  "Programming Language :: Python :: 3.9",
  "Programming Language :: Python :: 3.10",
  "Programming Language :: Python :: 3.11",
  "Programming Language :: Python :: 3.12",
  "Topic :: Scientific/Engineering",
  "Topic :: Scientific/Engineering :: Information Analysis",
  "Topic :: Scientific/Engineering :: Mathematics",
  "Topic :: Scientific/Engineering :: Physics",
  "Topic :: Software Development",
  "Topic :: Utilities"
]
dependencies = [
  "awkward>=2.4.6",
  "importlib-metadata;python_version<\"3.8\"",
  "numpy",
  "fsspec",
  "packaging",
  "typing_extensions>=4.1.0; python_version < \"3.11\""
]
description = "ROOT I/O in pure Python and NumPy."
dynamic = [
  "version"
]
license = "BSD-3-Clause"
name = "uproot"
readme = "README.md"
requires-python = ">=3.8"

[project.optional-dependencies]
dev = [
  "boost_histogram>=0.13",
  "dask-awkward>=2023.12.1",
  "dask[array]",
  "hist>=1.2",
  "pandas",
  "awkward-pandas"
]
test = [
  "lz4",
  "xxhash",
  "zstandard",
  "minio",
<<<<<<< HEAD
  "aiohttp; python_version<\"3.12\"",  # asyncio not available
=======
  "aiohttp",
>>>>>>> 6330f65e
  "fsspec-xrootd",
  "s3fs",
  "paramiko",
  "pytest>=6",
  "pytest-timeout",
  "pytest-rerunfailures",
  "requests",
  "scikit-hep-testdata",
  "rangehttpserver"
]

[project.urls]
Download = "https://github.com/scikit-hep/uproot5/releases"
Homepage = "https://github.com/scikit-hep/uproot5"

[tool.hatch.version]
path = "src/uproot/version.py"

[tool.isort]
profile = "black"

[tool.pytest.ini_options]
addopts = ["-ra", "--showlocals", "--strict-markers", "--strict-config"]
filterwarnings = [
  "error",
  "default:module 'sre_.*' is deprecated:DeprecationWarning"
]
log_cli_level = "info"
markers = [
  "slow",
  "network",
  "xrootd"
]
minversion = "6.0"
testpaths = ["tests"]
timeout = 600
xfail_strict = true

[tool.ruff]
exclude = [
  "tests/*.py",
  "src/uproot/__init__.py",
  "docs-sphinx/*.py"
]
ignore = [
  "E501",
  "E722",
  "PLR",
  "PLW0120",  # else on loop without break
  "SIM118",  # key in dict, broken since uproot doesn't behave like a dict
  "PGH003",  # too-broad type ignore
  "SIM114",  # combine `if` branches using logical `or` operator
  "PGH001",  # no eval allowed
  "PLC1901",  # empty string is falsey (but I don't want to rely on such weak typing)
  "RUF012"  # enforces type annotations on a codebase that lacks type annotations
]
select = [
  "E",
  "F",
  "W",  # flake8
  "B",
  "B904",  # flake8-bugbear
  "I",  # isort
  # "ARG",         # flake8-unused-arguments
  "C4",  # flake8-comprehensions
  "ISC",  # flake8-implicit-str-concat
  "PGH",  # pygrep-hooks
  "PIE",  # flake8-pie
  "PL",  # pylint
  "PT",  # flake8-pytest-style
  "RUF",  # Ruff-specific
  "SIM",  # flake8-simplify
  "T20",  # flake8-print
  "UP",  # pyupgrade
  "YTT"  # flake8-2020
]
src = ["src"]

[tool.ruff.lint]
isort.required-imports = ["from __future__ import annotations"]

[tool.ruff.mccabe]
max-complexity = 100

[tool.ruff.per-file-ignores]
"dev/*" = ["T20"]
"src/uproot/*/file.py" = ["SIM115"]<|MERGE_RESOLUTION|>--- conflicted
+++ resolved
@@ -63,11 +63,7 @@
   "xxhash",
   "zstandard",
   "minio",
-<<<<<<< HEAD
-  "aiohttp; python_version<\"3.12\"",  # asyncio not available
-=======
   "aiohttp",
->>>>>>> 6330f65e
   "fsspec-xrootd",
   "s3fs",
   "paramiko",
