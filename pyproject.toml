[build-system]
build-backend = "hatchling.build"
requires = [
  "hatchling",
  "hatch-vcs"
]

[lint.mccabe]
max-complexity = 100

[project]
authors = [
  {name = "Jim Pivarski", email = "pivarski@princeton.edu"}
]
classifiers = [
  "Development Status :: 5 - Production/Stable",
  "Intended Audience :: Developers",
  "Intended Audience :: Information Technology",
  "Intended Audience :: Science/Research",
  "License :: OSI Approved :: BSD License",
  "Operating System :: MacOS",
  "Operating System :: POSIX",
  "Operating System :: Unix",
  "Programming Language :: Python",
  "Programming Language :: Python :: 3",
  "Programming Language :: Python :: 3 :: Only",
  "Programming Language :: Python :: 3.8",
  "Programming Language :: Python :: 3.9",
  "Programming Language :: Python :: 3.10",
  "Programming Language :: Python :: 3.11",
  "Programming Language :: Python :: 3.12",
  "Topic :: Scientific/Engineering",
  "Topic :: Scientific/Engineering :: Information Analysis",
  "Topic :: Scientific/Engineering :: Mathematics",
  "Topic :: Scientific/Engineering :: Physics",
  "Topic :: Software Development",
  "Topic :: Utilities"
]
dependencies = [
  "awkward>=2.4.6",
  "cramjam>=2.5.0",
  "numpy",
  "fsspec",
  "xxhash",
  "packaging",
  "typing_extensions>=4.1.0; python_version < \"3.11\""
]
description = "ROOT I/O in pure Python and NumPy."
dynamic = [
  "version"
]
license = "BSD-3-Clause"
name = "uproot"
readme = "README.md"
requires-python = ">=3.8"

[project.optional-dependencies]
dev = [
  "boost_histogram>=0.13",
  "dask-awkward>=2023.12.1",
  "dask[array,distributed]",
  "hist>=1.2",
  "pandas",
  "awkward-pandas"
]
test = [
<<<<<<< HEAD
  "lz4",
  "zstandard",
=======
  "isal",
  "deflate",
  "xxhash",
>>>>>>> e47934f3
  "minio",
  "aiohttp",
  "fsspec-xrootd",
  "s3fs",
  "paramiko",
  "pytest>=6",
  "pytest-timeout",
  "pytest-rerunfailures",
  "requests",
  "scikit-hep-testdata",
  "rangehttpserver"
]

[project.urls]
Download = "https://github.com/scikit-hep/uproot5/releases"
Homepage = "https://github.com/scikit-hep/uproot5"

[tool.hatch.build.hooks.vcs]
version-file = "src/uproot/version.py"

[tool.hatch.version]
path = "src/uproot/__init__.py"
source = "vcs"

[tool.isort]
profile = "black"

[tool.pytest.ini_options]
addopts = ["-ra", "--showlocals", "--strict-markers", "--strict-config"]
filterwarnings = [
  "error",
  "default:module 'sre_.*' is deprecated:DeprecationWarning"
]
log_cli_level = "info"
markers = [
  "slow",
  "network",
  "distributed",
  "xrootd"
]
minversion = "6.0"
testpaths = ["tests"]
timeout = 600
xfail_strict = true

[tool.ruff]
exclude = [
  "tests/*.py",
  "src/uproot/__init__.py",
  "docs-sphinx/*.py"
]
src = ["src"]

[tool.ruff.lint]
ignore = [
  "E501",
  "E722",
  "PLR",
  "PLW0120",  # else on loop without break
  "SIM118",  # key in dict, broken since uproot doesn't behave like a dict
  "PGH003",  # too-broad type ignore
  "SIM114",  # combine `if` branches using logical `or` operator
  "S307",  # no eval allowed
  "PLC1901",  # empty string is falsey (but I don't want to rely on such weak typing)
  "RUF012"  # enforces type annotations on a codebase that lacks type annotations
]
select = [
  "E",
  "F",
  "W",  # flake8
  "B",
  "B904",  # flake8-bugbear
  "I",  # isort
  # "ARG",         # flake8-unused-arguments
  "C4",  # flake8-comprehensions
  "ISC",  # flake8-implicit-str-concat
  "PGH",  # pygrep-hooks
  "PIE",  # flake8-pie
  "PL",  # pylint
  "PT",  # flake8-pytest-style
  "RUF",  # Ruff-specific
  "SIM",  # flake8-simplify
  "T20",  # flake8-print
  "UP",  # pyupgrade
  "YTT"  # flake8-2020
]
isort.required-imports = ["from __future__ import annotations"]

[tool.ruff.lint.per-file-ignores]
"dev/*" = ["T20", "T201"]
"src/uproot/*/file.py" = ["SIM115"]

[tool.setuptools_scm]
write_to = "src/uproot/_version.py"<|MERGE_RESOLUTION|>--- conflicted
+++ resolved
@@ -64,14 +64,8 @@
   "awkward-pandas"
 ]
 test = [
-<<<<<<< HEAD
-  "lz4",
-  "zstandard",
-=======
   "isal",
   "deflate",
-  "xxhash",
->>>>>>> e47934f3
   "minio",
   "aiohttp",
   "fsspec-xrootd",
