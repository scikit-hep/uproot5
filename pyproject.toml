--- conflicted
+++ resolved
@@ -61,12 +61,8 @@
 test = [
   "lz4",
   "minio",
-<<<<<<< HEAD
   "aiohttp",
   "fsspec",
-=======
-  "aiohttp; python_version<\"3.12\"",  # asyncio not available
->>>>>>> 57c0a3b1
   "fsspec-xrootd",
   "s3fs",
   "paramiko",
