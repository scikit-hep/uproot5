--- conflicted
+++ resolved
@@ -17,13 +17,8 @@
   - id: requirements-txt-fixer
   - id: trailing-whitespace
 
-<<<<<<< HEAD
-- repo: https://github.com/psf/black
+- repo: https://github.com/psf/black-pre-commit-mirror
   rev: 23.7.0
-=======
-- repo: https://github.com/psf/black-pre-commit-mirror
-  rev: 23.3.0
->>>>>>> 94ad0241
   hooks:
   - id: black
 
